/**
 * Licensed to the Apache Software Foundation (ASF) under one
 * or more contributor license agreements.  See the NOTICE file
 * distributed with this work for additional information
 * regarding copyright ownership.  The ASF licenses this file
 * to you under the Apache License, Version 2.0 (the
 * "License"); you may not use this file except in compliance
 * with the License.  You may obtain a copy of the License at
 *
 *     http://www.apache.org/licenses/LICENSE-2.0
 *
 * Unless required by applicable law or agreed to in writing, software
 * distributed under the License is distributed on an "AS IS" BASIS,
 * WITHOUT WARRANTIES OR CONDITIONS OF ANY KIND, either express or implied.
 * See the License for the specific language governing permissions and
 * limitations under the License.
 */

package org.apache.hadoop.yarn.server.nodemanager.webapp;

import static org.junit.Assert.assertEquals;
import static org.junit.Assert.assertTrue;
import static org.junit.Assert.fail;

import java.io.File;
import java.io.IOException;
import java.io.StringReader;
import java.util.HashMap;

import javax.ws.rs.core.MediaType;
import javax.xml.parsers.DocumentBuilder;
import javax.xml.parsers.DocumentBuilderFactory;

import org.apache.hadoop.conf.Configuration;
import org.apache.hadoop.fs.FileUtil;
import org.apache.hadoop.yarn.api.records.ApplicationAttemptId;
import org.apache.hadoop.yarn.api.records.NodeId;
import org.apache.hadoop.yarn.conf.YarnConfiguration;
import org.apache.hadoop.yarn.event.AsyncDispatcher;
import org.apache.hadoop.yarn.event.Dispatcher;
import org.apache.hadoop.yarn.server.nodemanager.Context;
import org.apache.hadoop.yarn.server.nodemanager.LocalDirsHandlerService;
import org.apache.hadoop.yarn.server.nodemanager.NodeHealthCheckerService;
import org.apache.hadoop.yarn.server.nodemanager.NodeManager;
import org.apache.hadoop.yarn.server.nodemanager.ResourceView;
import org.apache.hadoop.yarn.server.nodemanager.containermanager.application.Application;
import org.apache.hadoop.yarn.server.nodemanager.containermanager.application.ApplicationState;
import org.apache.hadoop.yarn.server.nodemanager.containermanager.container.Container;
import org.apache.hadoop.yarn.server.nodemanager.webapp.WebServer.NMWebApp;
import org.apache.hadoop.yarn.server.security.ApplicationACLsManager;
import org.apache.hadoop.yarn.server.utils.BuilderUtils;
import org.apache.hadoop.yarn.webapp.GenericExceptionHandler;
import org.apache.hadoop.yarn.webapp.WebApp;
import org.apache.hadoop.yarn.webapp.WebServicesTestUtils;
import org.codehaus.jettison.json.JSONArray;
import org.codehaus.jettison.json.JSONException;
import org.codehaus.jettison.json.JSONObject;
import org.junit.AfterClass;
import org.junit.Before;
import org.junit.Test;
import org.w3c.dom.Document;
import org.w3c.dom.Element;
import org.w3c.dom.Node;
import org.w3c.dom.NodeList;
import org.xml.sax.InputSource;

import com.google.inject.Guice;
import com.google.inject.Injector;
import com.google.inject.servlet.GuiceServletContextListener;
import com.google.inject.servlet.ServletModule;
import com.sun.jersey.api.client.ClientResponse;
import com.sun.jersey.api.client.ClientResponse.Status;
import com.sun.jersey.api.client.UniformInterfaceException;
import com.sun.jersey.api.client.WebResource;
import com.sun.jersey.guice.spi.container.servlet.GuiceContainer;
import com.sun.jersey.test.framework.JerseyTest;
import com.sun.jersey.test.framework.WebAppDescriptor;

public class TestNMWebServicesApps extends JerseyTest {

  private static Context nmContext;
  private static ResourceView resourceView;
  private static ApplicationACLsManager aclsManager;
  private static LocalDirsHandlerService dirsHandler;
  private static WebApp nmWebApp;
  private static Configuration conf = new Configuration();

  private static final File testRootDir = new File("target",
      TestNMWebServicesApps.class.getSimpleName());
  private static File testLogDir = new File("target",
      TestNMWebServicesApps.class.getSimpleName() + "LogDir");

  private Injector injector = Guice.createInjector(new ServletModule() {
    @Override
    protected void configureServlets() {
<<<<<<< HEAD
      nmContext = new NodeManager.NMContext(null, null);
=======
      conf.set(YarnConfiguration.NM_LOCAL_DIRS, testRootDir.getAbsolutePath());
      conf.set(YarnConfiguration.NM_LOG_DIRS, testLogDir.getAbsolutePath());
      NodeHealthCheckerService healthChecker = new NodeHealthCheckerService();
      healthChecker.init(conf);
      dirsHandler = healthChecker.getDiskHandler();
      aclsManager = new ApplicationACLsManager(conf);
      nmContext = new NodeManager.NMContext(null, null, dirsHandler, aclsManager);
>>>>>>> 6266273c
      NodeId nodeId = NodeId.newInstance("testhost.foo.com", 9999);
      ((NodeManager.NMContext)nmContext).setNodeId(nodeId);
      resourceView = new ResourceView() {
        @Override
        public long getVmemAllocatedForContainers() {
          // 15.5G in bytes
          return new Long("16642998272");
        }

        @Override
        public long getPmemAllocatedForContainers() {
          // 16G in bytes
          return new Long("17179869184");
        }

        @Override
        public boolean isVmemCheckEnabled() {
          return true;
        }

        @Override
        public boolean isPmemCheckEnabled() {
          return true;
        }
      };
      nmWebApp = new NMWebApp(resourceView, aclsManager, dirsHandler);
      bind(JAXBContextResolver.class);
      bind(NMWebServices.class);
      bind(GenericExceptionHandler.class);
      bind(Context.class).toInstance(nmContext);
      bind(WebApp.class).toInstance(nmWebApp);
      bind(ResourceView.class).toInstance(resourceView);
      bind(ApplicationACLsManager.class).toInstance(aclsManager);
      bind(LocalDirsHandlerService.class).toInstance(dirsHandler);

      serve("/*").with(GuiceContainer.class);
    }
  });

  public class GuiceServletConfig extends GuiceServletContextListener {

    @Override
    protected Injector getInjector() {
      return injector;
    }
  }

  @Before
  @Override
  public void setUp() throws Exception {
    super.setUp();
    testRootDir.mkdirs();
    testLogDir.mkdir();
  }

  @AfterClass
  static public void cleanup() {
    FileUtil.fullyDelete(testRootDir);
    FileUtil.fullyDelete(testLogDir);
  }

  public TestNMWebServicesApps() {
    super(new WebAppDescriptor.Builder(
        "org.apache.hadoop.yarn.server.nodemanager.webapp")
        .contextListenerClass(GuiceServletConfig.class)
        .filterClass(com.google.inject.servlet.GuiceFilter.class)
        .contextPath("jersey-guice-filter").servletPath("/").build());
  }

  @Test
  public void testNodeAppsNone() throws JSONException, Exception {
    WebResource r = resource();
    ClientResponse response = r.path("ws").path("v1").path("node").path("apps")
        .accept(MediaType.APPLICATION_JSON).get(ClientResponse.class);
    assertEquals(MediaType.APPLICATION_JSON_TYPE, response.getType());
    JSONObject json = response.getEntity(JSONObject.class);
    assertEquals("apps isn't NULL", JSONObject.NULL, json.get("apps"));
  }

  private HashMap<String, String> addAppContainers(Application app) 
      throws IOException {
    Dispatcher dispatcher = new AsyncDispatcher();
    ApplicationAttemptId appAttemptId = BuilderUtils.newApplicationAttemptId(
        app.getAppId(), 1);
    Container container1 = new MockContainer(appAttemptId, dispatcher, conf,
        app.getUser(), app.getAppId(), 1);
    Container container2 = new MockContainer(appAttemptId, dispatcher, conf,
        app.getUser(), app.getAppId(), 2);
    nmContext.getContainers()
        .put(container1.getContainerId(), container1);
    nmContext.getContainers()
        .put(container2.getContainerId(), container2);

    app.getContainers().put(container1.getContainerId(), container1);
    app.getContainers().put(container2.getContainerId(), container2);
    HashMap<String, String> hash = new HashMap<String, String>();
    hash.put(container1.getContainerId().toString(), container1
        .getContainerId().toString());
    hash.put(container2.getContainerId().toString(), container2
        .getContainerId().toString());
    return hash;
  }

  @Test
  public void testNodeApps() throws JSONException, Exception {
    testNodeHelper("apps", MediaType.APPLICATION_JSON);
  }

  @Test
  public void testNodeAppsSlash() throws JSONException, Exception {
    testNodeHelper("apps/", MediaType.APPLICATION_JSON);
  }

  // make sure default is json output
  @Test
  public void testNodeAppsDefault() throws JSONException, Exception {
    testNodeHelper("apps/", "");

  }

  public void testNodeHelper(String path, String media) throws JSONException,
      Exception {
    WebResource r = resource();
    Application app = new MockApp(1);
    nmContext.getApplications().put(app.getAppId(), app);
    HashMap<String, String> hash = addAppContainers(app);
    Application app2 = new MockApp(2);
    nmContext.getApplications().put(app2.getAppId(), app2);
    HashMap<String, String> hash2 = addAppContainers(app2);

    ClientResponse response = r.path("ws").path("v1").path("node").path(path)
        .accept(media).get(ClientResponse.class);
    assertEquals(MediaType.APPLICATION_JSON_TYPE, response.getType());
    JSONObject json = response.getEntity(JSONObject.class);
    JSONObject info = json.getJSONObject("apps");
    assertEquals("incorrect number of elements", 1, info.length());
    JSONArray appInfo = info.getJSONArray("app");
    assertEquals("incorrect number of elements", 2, appInfo.length());
    String id = appInfo.getJSONObject(0).getString("id");
    if (id.matches(app.getAppId().toString())) {
      verifyNodeAppInfo(appInfo.getJSONObject(0), app, hash);
      verifyNodeAppInfo(appInfo.getJSONObject(1), app2, hash2);
    } else {
      verifyNodeAppInfo(appInfo.getJSONObject(0), app2, hash2);
      verifyNodeAppInfo(appInfo.getJSONObject(1), app, hash);
    }
  }

  @Test
  public void testNodeAppsUser() throws JSONException, Exception {
    WebResource r = resource();
    Application app = new MockApp(1);
    nmContext.getApplications().put(app.getAppId(), app);
    HashMap<String, String> hash = addAppContainers(app);
    Application app2 = new MockApp("foo", 1234, 2);
    nmContext.getApplications().put(app2.getAppId(), app2);
    addAppContainers(app2);

    ClientResponse response = r.path("ws").path("v1").path("node").path("apps")
        .queryParam("user", "mockUser").accept(MediaType.APPLICATION_JSON)
        .get(ClientResponse.class);
    assertEquals(MediaType.APPLICATION_JSON_TYPE, response.getType());
    JSONObject json = response.getEntity(JSONObject.class);

    JSONObject info = json.getJSONObject("apps");
    assertEquals("incorrect number of elements", 1, info.length());
    JSONArray appInfo = info.getJSONArray("app");
    assertEquals("incorrect number of elements", 1, appInfo.length());
    verifyNodeAppInfo(appInfo.getJSONObject(0), app, hash);
  }

  @Test
  public void testNodeAppsUserNone() throws JSONException, Exception {
    WebResource r = resource();
    Application app = new MockApp(1);
    nmContext.getApplications().put(app.getAppId(), app);
    addAppContainers(app);
    Application app2 = new MockApp("foo", 1234, 2);
    nmContext.getApplications().put(app2.getAppId(), app2);
    addAppContainers(app2);

    ClientResponse response = r.path("ws").path("v1").path("node").path("apps")
        .queryParam("user", "george").accept(MediaType.APPLICATION_JSON)
        .get(ClientResponse.class);
    assertEquals(MediaType.APPLICATION_JSON_TYPE, response.getType());
    JSONObject json = response.getEntity(JSONObject.class);
    assertEquals("apps is not null", JSONObject.NULL, json.get("apps"));
  }

  @Test
  public void testNodeAppsUserEmpty() throws JSONException, Exception {
    WebResource r = resource();
    Application app = new MockApp(1);
    nmContext.getApplications().put(app.getAppId(), app);
    addAppContainers(app);
    Application app2 = new MockApp("foo", 1234, 2);
    nmContext.getApplications().put(app2.getAppId(), app2);
    addAppContainers(app2);

    try {
      r.path("ws").path("v1").path("node").path("apps").queryParam("user", "")
          .accept(MediaType.APPLICATION_JSON).get(JSONObject.class);
      fail("should have thrown exception on invalid user query");
    } catch (UniformInterfaceException ue) {
      ClientResponse response = ue.getResponse();

      assertEquals(Status.BAD_REQUEST, response.getClientResponseStatus());
      assertEquals(MediaType.APPLICATION_JSON_TYPE, response.getType());
      JSONObject msg = response.getEntity(JSONObject.class);
      JSONObject exception = msg.getJSONObject("RemoteException");
      assertEquals("incorrect number of elements", 3, exception.length());
      String message = exception.getString("message");
      String type = exception.getString("exception");
      String classname = exception.getString("javaClassName");
      WebServicesTestUtils
          .checkStringMatch(
              "exception message",
              "java.lang.Exception: Error: You must specify a non-empty string for the user",
              message);
      WebServicesTestUtils.checkStringMatch("exception type",
          "BadRequestException", type);
      WebServicesTestUtils.checkStringMatch("exception classname",
          "org.apache.hadoop.yarn.webapp.BadRequestException", classname);
    }
  }

  @Test
  public void testNodeAppsState() throws JSONException, Exception {
    WebResource r = resource();
    Application app = new MockApp(1);
    nmContext.getApplications().put(app.getAppId(), app);
    addAppContainers(app);
    MockApp app2 = new MockApp("foo", 1234, 2);
    nmContext.getApplications().put(app2.getAppId(), app2);
    HashMap<String, String> hash2 = addAppContainers(app2);
    app2.setState(ApplicationState.RUNNING);

    ClientResponse response = r.path("ws").path("v1").path("node").path("apps")
        .queryParam("state", ApplicationState.RUNNING.toString())
        .accept(MediaType.APPLICATION_JSON).get(ClientResponse.class);

    assertEquals(MediaType.APPLICATION_JSON_TYPE, response.getType());
    JSONObject json = response.getEntity(JSONObject.class);

    JSONObject info = json.getJSONObject("apps");
    assertEquals("incorrect number of elements", 1, info.length());
    JSONArray appInfo = info.getJSONArray("app");
    assertEquals("incorrect number of elements", 1, appInfo.length());
    verifyNodeAppInfo(appInfo.getJSONObject(0), app2, hash2);

  }

  @Test
  public void testNodeAppsStateNone() throws JSONException, Exception {
    WebResource r = resource();
    Application app = new MockApp(1);
    nmContext.getApplications().put(app.getAppId(), app);
    addAppContainers(app);
    Application app2 = new MockApp("foo", 1234, 2);
    nmContext.getApplications().put(app2.getAppId(), app2);
    addAppContainers(app2);

    ClientResponse response = r.path("ws").path("v1").path("node").path("apps")
        .queryParam("state", ApplicationState.INITING.toString())
        .accept(MediaType.APPLICATION_JSON).get(ClientResponse.class);
    assertEquals(MediaType.APPLICATION_JSON_TYPE, response.getType());
    JSONObject json = response.getEntity(JSONObject.class);

    assertEquals("apps is not null", JSONObject.NULL, json.get("apps"));
  }

  @Test
  public void testNodeAppsStateInvalid() throws JSONException, Exception {
    WebResource r = resource();
    Application app = new MockApp(1);
    nmContext.getApplications().put(app.getAppId(), app);
    addAppContainers(app);
    Application app2 = new MockApp("foo", 1234, 2);
    nmContext.getApplications().put(app2.getAppId(), app2);
    addAppContainers(app2);

    try {
      r.path("ws").path("v1").path("node").path("apps")
          .queryParam("state", "FOO_STATE").accept(MediaType.APPLICATION_JSON)
          .get(JSONObject.class);
      fail("should have thrown exception on invalid user query");
    } catch (UniformInterfaceException ue) {
      ClientResponse response = ue.getResponse();

      assertEquals(Status.BAD_REQUEST, response.getClientResponseStatus());
      assertEquals(MediaType.APPLICATION_JSON_TYPE, response.getType());
      JSONObject msg = response.getEntity(JSONObject.class);
      JSONObject exception = msg.getJSONObject("RemoteException");
      assertEquals("incorrect number of elements", 3, exception.length());
      String message = exception.getString("message");
      String type = exception.getString("exception");
      String classname = exception.getString("javaClassName");
      verifyStateInvalidException(message, type, classname);
    }
  }

  // verify the exception object default format is JSON
  @Test
  public void testNodeAppsStateInvalidDefault() throws JSONException, Exception {
    WebResource r = resource();
    Application app = new MockApp(1);
    nmContext.getApplications().put(app.getAppId(), app);
    addAppContainers(app);
    Application app2 = new MockApp("foo", 1234, 2);
    nmContext.getApplications().put(app2.getAppId(), app2);
    addAppContainers(app2);

    try {
      r.path("ws").path("v1").path("node").path("apps")
          .queryParam("state", "FOO_STATE").get(JSONObject.class);
      fail("should have thrown exception on invalid user query");
    } catch (UniformInterfaceException ue) {
      ClientResponse response = ue.getResponse();

      assertEquals(Status.BAD_REQUEST, response.getClientResponseStatus());
      assertEquals(MediaType.APPLICATION_JSON_TYPE, response.getType());
      JSONObject msg = response.getEntity(JSONObject.class);
      JSONObject exception = msg.getJSONObject("RemoteException");
      assertEquals("incorrect number of elements", 3, exception.length());
      String message = exception.getString("message");
      String type = exception.getString("exception");
      String classname = exception.getString("javaClassName");
      verifyStateInvalidException(message, type, classname);
    }
  }

  // test that the exception output also returns XML
  @Test
  public void testNodeAppsStateInvalidXML() throws JSONException, Exception {
    WebResource r = resource();
    Application app = new MockApp(1);
    nmContext.getApplications().put(app.getAppId(), app);
    addAppContainers(app);
    Application app2 = new MockApp("foo", 1234, 2);
    nmContext.getApplications().put(app2.getAppId(), app2);
    addAppContainers(app2);

    try {
      r.path("ws").path("v1").path("node").path("apps")
          .queryParam("state", "FOO_STATE").accept(MediaType.APPLICATION_XML)
          .get(JSONObject.class);
      fail("should have thrown exception on invalid user query");
    } catch (UniformInterfaceException ue) {
      ClientResponse response = ue.getResponse();

      assertEquals(Status.BAD_REQUEST, response.getClientResponseStatus());
      assertEquals(MediaType.APPLICATION_XML_TYPE, response.getType());
      String msg = response.getEntity(String.class);

      DocumentBuilderFactory dbf = DocumentBuilderFactory.newInstance();
      DocumentBuilder db = dbf.newDocumentBuilder();
      InputSource is = new InputSource();
      is.setCharacterStream(new StringReader(msg));
      Document dom = db.parse(is);
      NodeList nodes = dom.getElementsByTagName("RemoteException");
      Element element = (Element) nodes.item(0);
      String message = WebServicesTestUtils.getXmlString(element, "message");
      String type = WebServicesTestUtils.getXmlString(element, "exception");
      String classname = WebServicesTestUtils.getXmlString(element,
          "javaClassName");
      verifyStateInvalidException(message, type, classname);
    }
  }

  private void verifyStateInvalidException(String message, String type,
      String classname) {
    WebServicesTestUtils
        .checkStringContains(
            "exception message",
            "org.apache.hadoop.yarn.server.nodemanager.containermanager.application.ApplicationState.FOO_STATE",
            message);
    WebServicesTestUtils.checkStringMatch("exception type",
        "IllegalArgumentException", type);
    WebServicesTestUtils.checkStringMatch("exception classname",
        "java.lang.IllegalArgumentException", classname);
  }

  @Test
  public void testNodeSingleApps() throws JSONException, Exception {
    testNodeSingleAppHelper(MediaType.APPLICATION_JSON);
  }

  // make sure default is json output
  @Test
  public void testNodeSingleAppsDefault() throws JSONException, Exception {
    testNodeSingleAppHelper("");
  }

  public void testNodeSingleAppHelper(String media) throws JSONException,
      Exception {
    WebResource r = resource();
    Application app = new MockApp(1);
    nmContext.getApplications().put(app.getAppId(), app);
    HashMap<String, String> hash = addAppContainers(app);
    Application app2 = new MockApp(2);
    nmContext.getApplications().put(app2.getAppId(), app2);
    addAppContainers(app2);

    ClientResponse response = r.path("ws").path("v1").path("node").path("apps")
        .path(app.getAppId().toString()).accept(media)
        .get(ClientResponse.class);
    assertEquals(MediaType.APPLICATION_JSON_TYPE, response.getType());
    JSONObject json = response.getEntity(JSONObject.class);
    verifyNodeAppInfo(json.getJSONObject("app"), app, hash);
  }

  @Test
  public void testNodeSingleAppsSlash() throws JSONException, Exception {
    WebResource r = resource();
    Application app = new MockApp(1);
    nmContext.getApplications().put(app.getAppId(), app);
    HashMap<String, String> hash = addAppContainers(app);
    Application app2 = new MockApp(2);
    nmContext.getApplications().put(app2.getAppId(), app2);
    addAppContainers(app2);
    ClientResponse response = r.path("ws").path("v1").path("node").path("apps")
        .path(app.getAppId().toString() + "/")
        .accept(MediaType.APPLICATION_JSON).get(ClientResponse.class);

    assertEquals(MediaType.APPLICATION_JSON_TYPE, response.getType());
    JSONObject json = response.getEntity(JSONObject.class);
    verifyNodeAppInfo(json.getJSONObject("app"), app, hash);
  }

  @Test
  public void testNodeSingleAppsInvalid() throws JSONException, Exception {
    WebResource r = resource();
    Application app = new MockApp(1);
    nmContext.getApplications().put(app.getAppId(), app);
    addAppContainers(app);
    Application app2 = new MockApp(2);
    nmContext.getApplications().put(app2.getAppId(), app2);
    addAppContainers(app2);

    try {
      r.path("ws").path("v1").path("node").path("apps").path("app_foo_0000")
          .accept(MediaType.APPLICATION_JSON).get(JSONObject.class);
      fail("should have thrown exception on invalid user query");
    } catch (UniformInterfaceException ue) {
      ClientResponse response = ue.getResponse();
      assertEquals(Status.BAD_REQUEST, response.getClientResponseStatus());
      assertEquals(MediaType.APPLICATION_JSON_TYPE, response.getType());
      JSONObject msg = response.getEntity(JSONObject.class);
      JSONObject exception = msg.getJSONObject("RemoteException");
      assertEquals("incorrect number of elements", 3, exception.length());
      String message = exception.getString("message");
      String type = exception.getString("exception");
      String classname = exception.getString("javaClassName");
      WebServicesTestUtils.checkStringMatch("exception message",
          "For input string: \"foo\"", message);
      WebServicesTestUtils.checkStringMatch("exception type",
          "NumberFormatException", type);
      WebServicesTestUtils.checkStringMatch("exception classname",
          "java.lang.NumberFormatException", classname);
    }
  }

  @Test
  public void testNodeSingleAppsMissing() throws JSONException, Exception {
    WebResource r = resource();
    Application app = new MockApp(1);
    nmContext.getApplications().put(app.getAppId(), app);
    addAppContainers(app);
    Application app2 = new MockApp(2);
    nmContext.getApplications().put(app2.getAppId(), app2);
    addAppContainers(app2);

    try {
      r.path("ws").path("v1").path("node").path("apps")
          .path("application_1234_0009").accept(MediaType.APPLICATION_JSON)
          .get(JSONObject.class);
      fail("should have thrown exception on invalid user query");
    } catch (UniformInterfaceException ue) {
      ClientResponse response = ue.getResponse();
      assertEquals(Status.NOT_FOUND, response.getClientResponseStatus());
      assertEquals(MediaType.APPLICATION_JSON_TYPE, response.getType());
      JSONObject msg = response.getEntity(JSONObject.class);
      JSONObject exception = msg.getJSONObject("RemoteException");
      assertEquals("incorrect number of elements", 3, exception.length());
      String message = exception.getString("message");
      String type = exception.getString("exception");
      String classname = exception.getString("javaClassName");
      WebServicesTestUtils.checkStringMatch("exception message",
          "java.lang.Exception: app with id application_1234_0009 not found",
          message);
      WebServicesTestUtils.checkStringMatch("exception type",
          "NotFoundException", type);
      WebServicesTestUtils.checkStringMatch("exception classname",
          "org.apache.hadoop.yarn.webapp.NotFoundException", classname);
    }
  }

  @Test
  public void testNodeAppsXML() throws JSONException, Exception {
    WebResource r = resource();
    Application app = new MockApp(1);
    nmContext.getApplications().put(app.getAppId(), app);
    addAppContainers(app);
    Application app2 = new MockApp(2);
    nmContext.getApplications().put(app2.getAppId(), app2);
    addAppContainers(app2);

    ClientResponse response = r.path("ws").path("v1").path("node").path("apps")
        .accept(MediaType.APPLICATION_XML).get(ClientResponse.class);
    assertEquals(MediaType.APPLICATION_XML_TYPE, response.getType());
    String xml = response.getEntity(String.class);
    DocumentBuilderFactory dbf = DocumentBuilderFactory.newInstance();
    DocumentBuilder db = dbf.newDocumentBuilder();
    InputSource is = new InputSource();
    is.setCharacterStream(new StringReader(xml));
    Document dom = db.parse(is);
    NodeList nodes = dom.getElementsByTagName("app");
    assertEquals("incorrect number of elements", 2, nodes.getLength());
  }

  @Test
  public void testNodeSingleAppsXML() throws JSONException, Exception {
    WebResource r = resource();
    Application app = new MockApp(1);
    nmContext.getApplications().put(app.getAppId(), app);
    HashMap<String, String> hash = addAppContainers(app);
    Application app2 = new MockApp(2);
    nmContext.getApplications().put(app2.getAppId(), app2);
    addAppContainers(app2);

    ClientResponse response = r.path("ws").path("v1").path("node").path("apps")
        .path(app.getAppId().toString() + "/")
        .accept(MediaType.APPLICATION_XML).get(ClientResponse.class);
    assertEquals(MediaType.APPLICATION_XML_TYPE, response.getType());
    String xml = response.getEntity(String.class);
    DocumentBuilderFactory dbf = DocumentBuilderFactory.newInstance();
    DocumentBuilder db = dbf.newDocumentBuilder();
    InputSource is = new InputSource();
    is.setCharacterStream(new StringReader(xml));
    Document dom = db.parse(is);
    NodeList nodes = dom.getElementsByTagName("app");
    assertEquals("incorrect number of elements", 1, nodes.getLength());
    verifyNodeAppInfoXML(nodes, app, hash);
  }

  public void verifyNodeAppInfoXML(NodeList nodes, Application app,
      HashMap<String, String> hash) throws JSONException, Exception {
    for (int i = 0; i < nodes.getLength(); i++) {
      Element element = (Element) nodes.item(i);

      verifyNodeAppInfoGeneric(app,
          WebServicesTestUtils.getXmlString(element, "id"),
          WebServicesTestUtils.getXmlString(element, "state"),
          WebServicesTestUtils.getXmlString(element, "user"));

      NodeList ids = element.getElementsByTagName("containerids");
      for (int j = 0; j < ids.getLength(); j++) {
        Element line = (Element) ids.item(j);
        Node first = line.getFirstChild();
        String val = first.getNodeValue();
        assertEquals("extra containerid: " + val, val, hash.remove(val));
      }
      assertTrue("missing containerids", hash.isEmpty());
    }
  }

  public void verifyNodeAppInfo(JSONObject info, Application app,
      HashMap<String, String> hash) throws JSONException, Exception {
    assertEquals("incorrect number of elements", 4, info.length());

    verifyNodeAppInfoGeneric(app, info.getString("id"),
        info.getString("state"), info.getString("user"));

    JSONArray containerids = info.getJSONArray("containerids");
    for (int i = 0; i < containerids.length(); i++) {
      String id = containerids.getString(i);
      assertEquals("extra containerid: " + id, id, hash.remove(id));
    }
    assertTrue("missing containerids", hash.isEmpty());
  }

  public void verifyNodeAppInfoGeneric(Application app, String id,
      String state, String user) throws JSONException, Exception {
    WebServicesTestUtils.checkStringMatch("id", app.getAppId().toString(), id);
    WebServicesTestUtils.checkStringMatch("state", app.getApplicationState()
        .toString(), state);
    WebServicesTestUtils.checkStringMatch("user", app.getUser().toString(),
        user);
  }

}<|MERGE_RESOLUTION|>--- conflicted
+++ resolved
@@ -93,9 +93,6 @@
   private Injector injector = Guice.createInjector(new ServletModule() {
     @Override
     protected void configureServlets() {
-<<<<<<< HEAD
-      nmContext = new NodeManager.NMContext(null, null);
-=======
       conf.set(YarnConfiguration.NM_LOCAL_DIRS, testRootDir.getAbsolutePath());
       conf.set(YarnConfiguration.NM_LOG_DIRS, testLogDir.getAbsolutePath());
       NodeHealthCheckerService healthChecker = new NodeHealthCheckerService();
@@ -103,7 +100,6 @@
       dirsHandler = healthChecker.getDiskHandler();
       aclsManager = new ApplicationACLsManager(conf);
       nmContext = new NodeManager.NMContext(null, null, dirsHandler, aclsManager);
->>>>>>> 6266273c
       NodeId nodeId = NodeId.newInstance("testhost.foo.com", 9999);
       ((NodeManager.NMContext)nmContext).setNodeId(nodeId);
       resourceView = new ResourceView() {
