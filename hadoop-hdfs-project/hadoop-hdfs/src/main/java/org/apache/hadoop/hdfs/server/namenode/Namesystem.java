/**
 * Licensed to the Apache Software Foundation (ASF) under one
 * or more contributor license agreements.  See the NOTICE file
 * distributed with this work for additional information
 * regarding copyright ownership.  The ASF licenses this file
 * to you under the Apache License, Version 2.0 (the
 * "License"); you may not use this file except in compliance
 * with the License.  You may obtain a copy of the License at
 *
 *     http://www.apache.org/licenses/LICENSE-2.0
 *
 * Unless required by applicable law or agreed to in writing, software
 * distributed under the License is distributed on an "AS IS" BASIS,
 * WITHOUT WARRANTIES OR CONDITIONS OF ANY KIND, either express or implied.
 * See the License for the specific language governing permissions and
 * limitations under the License.
 */
package org.apache.hadoop.hdfs.server.namenode;

import java.io.IOException;

import org.apache.hadoop.classification.InterfaceAudience;
import org.apache.hadoop.hdfs.protocol.Block;
import org.apache.hadoop.hdfs.protocol.ErasureCodingZone;
import org.apache.hadoop.hdfs.server.blockmanagement.BlockCollection;
import org.apache.hadoop.hdfs.server.namenode.NameNode.OperationCategory;
import org.apache.hadoop.hdfs.util.RwLock;
import org.apache.hadoop.ipc.StandbyException;
import org.apache.hadoop.security.AccessControlException;

/** Namesystem operations. */
@InterfaceAudience.Private
public interface Namesystem extends RwLock, SafeMode {
  /** Is this name system running? */
  boolean isRunning();

  /** Check if the user has superuser privilege. */
  void checkSuperuserPrivilege() throws AccessControlException;

  /** @return the block pool ID */
  String getBlockPoolId();

  boolean isInStandbyState();

  boolean isGenStampInFuture(Block block);

  void adjustSafeModeBlockTotals(int deltaSafe, int deltaTotal);

  void checkOperation(OperationCategory read) throws StandbyException;

<<<<<<< HEAD
  public boolean isInSnapshot(BlockCollection bc);

  /**
   * Gets the ECZone for path
   * @param src
   *          - path
   * @return {@link ErasureCodingZone}
   * @throws IOException
   */
  public ErasureCodingZone getErasureCodingZoneForPath(String src)
      throws IOException;
=======
  boolean isInSnapshot(BlockInfoContiguousUnderConstruction blockUC);

  CacheManager getCacheManager();
>>>>>>> 456e901a
}<|MERGE_RESOLUTION|>--- conflicted
+++ resolved
@@ -48,8 +48,7 @@
 
   void checkOperation(OperationCategory read) throws StandbyException;
 
-<<<<<<< HEAD
-  public boolean isInSnapshot(BlockCollection bc);
+  boolean isInSnapshot(BlockCollection bc);
 
   /**
    * Gets the ECZone for path
@@ -58,11 +57,8 @@
    * @return {@link ErasureCodingZone}
    * @throws IOException
    */
-  public ErasureCodingZone getErasureCodingZoneForPath(String src)
+  ErasureCodingZone getErasureCodingZoneForPath(String src)
       throws IOException;
-=======
-  boolean isInSnapshot(BlockInfoContiguousUnderConstruction blockUC);
 
   CacheManager getCacheManager();
->>>>>>> 456e901a
 }