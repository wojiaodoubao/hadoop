/**
 * Licensed to the Apache Software Foundation (ASF) under one
 * or more contributor license agreements.  See the NOTICE file
 * distributed with this work for additional information
 * regarding copyright ownership.  The ASF licenses this file
 * to you under the Apache License, Version 2.0 (the
 * "License"); you may not use this file except in compliance
 * with the License.  You may obtain a copy of the License at
 *
 *     http://www.apache.org/licenses/LICENSE-2.0
 *
 * Unless required by applicable law or agreed to in writing, software
 * distributed under the License is distributed on an "AS IS" BASIS,
 * WITHOUT WARRANTIES OR CONDITIONS OF ANY KIND, either express or implied.
 * See the License for the specific language governing permissions and
 * limitations under the License.
 */
package org.apache.hadoop.hdfs;

import static org.apache.hadoop.fs.CommonConfigurationKeysPublic.FS_DEFAULT_NAME_KEY;
import static org.apache.hadoop.fs.CommonConfigurationKeysPublic.NET_TOPOLOGY_NODE_SWITCH_MAPPING_IMPL_KEY;
import static org.apache.hadoop.hdfs.DFSConfigKeys.DFS_BLOCKREPORT_INITIAL_DELAY_KEY;
import static org.apache.hadoop.hdfs.DFSConfigKeys.DFS_DATANODE_ADDRESS_KEY;
import static org.apache.hadoop.hdfs.DFSConfigKeys.DFS_DATANODE_DATA_DIR_KEY;
import static org.apache.hadoop.hdfs.DFSConfigKeys.DFS_DATANODE_HOST_NAME_KEY;
import static org.apache.hadoop.hdfs.DFSConfigKeys.DFS_DATANODE_HTTP_ADDRESS_KEY;
import static org.apache.hadoop.hdfs.DFSConfigKeys.DFS_DATANODE_IPC_ADDRESS_KEY;
import static org.apache.hadoop.hdfs.DFSConfigKeys.DFS_FEDERATION_NAMESERVICES;
import static org.apache.hadoop.hdfs.DFSConfigKeys.DFS_FEDERATION_NAMESERVICE_ID;
import static org.apache.hadoop.hdfs.DFSConfigKeys.DFS_HA_LOGROLL_PERIOD_KEY;
import static org.apache.hadoop.hdfs.DFSConfigKeys.DFS_HA_NAMENODES_KEY_PREFIX;
import static org.apache.hadoop.hdfs.DFSConfigKeys.DFS_HA_NAMENODE_ID_KEY;
import static org.apache.hadoop.hdfs.DFSConfigKeys.DFS_HA_STANDBY_CHECKPOINTS_KEY;
import static org.apache.hadoop.hdfs.DFSConfigKeys.DFS_HOSTS;
import static org.apache.hadoop.hdfs.DFSConfigKeys.DFS_NAMENODE_CHECKPOINT_DIR_KEY;
import static org.apache.hadoop.hdfs.DFSConfigKeys.DFS_NAMENODE_DECOMMISSION_INTERVAL_KEY;
import static org.apache.hadoop.hdfs.DFSConfigKeys.DFS_NAMENODE_HTTP_ADDRESS_KEY;
import static org.apache.hadoop.hdfs.DFSConfigKeys.DFS_NAMENODE_NAME_DIR_KEY;
import static org.apache.hadoop.hdfs.DFSConfigKeys.DFS_NAMENODE_RPC_ADDRESS_KEY;
import static org.apache.hadoop.hdfs.DFSConfigKeys.DFS_NAMENODE_SAFEMODE_EXTENSION_KEY;
import static org.apache.hadoop.hdfs.DFSConfigKeys.DFS_NAMENODE_SHARED_EDITS_DIR_KEY;
import static org.apache.hadoop.hdfs.DFSConfigKeys.DFS_REPLICATION_KEY;
import static org.apache.hadoop.hdfs.server.common.Util.fileAsURI;

import java.io.File;
import java.io.FileWriter;
import java.io.IOException;
import java.io.PrintWriter;
import java.io.RandomAccessFile;
import java.net.InetSocketAddress;
import java.net.ServerSocket;
import java.net.URI;
import java.net.URISyntaxException;
import java.nio.channels.FileChannel;
import java.security.PrivilegedExceptionAction;
import java.util.ArrayList;
import java.util.Collection;
import java.util.List;
import java.util.Random;

import org.apache.commons.logging.Log;
import org.apache.commons.logging.LogFactory;
import org.apache.hadoop.classification.InterfaceAudience;
import org.apache.hadoop.classification.InterfaceStability;
import org.apache.hadoop.conf.Configuration;
import org.apache.hadoop.fs.FileSystem;
import org.apache.hadoop.fs.FileUtil;
import org.apache.hadoop.fs.Path;
import org.apache.hadoop.ha.HAServiceProtocol;
import org.apache.hadoop.ha.HAServiceProtocol.StateChangeRequestInfo;
import org.apache.hadoop.ha.HAServiceProtocolHelper;
import org.apache.hadoop.ha.ServiceFailedException;
import org.apache.hadoop.ha.HAServiceProtocol.RequestSource;
import org.apache.hadoop.ha.protocolPB.HAServiceProtocolClientSideTranslatorPB;
import org.apache.hadoop.hdfs.MiniDFSNNTopology.NNConf;
import org.apache.hadoop.hdfs.protocol.Block;
import org.apache.hadoop.hdfs.protocol.BlockListAsLongs;
import org.apache.hadoop.hdfs.protocol.ClientProtocol;
import org.apache.hadoop.hdfs.protocol.DatanodeInfo;
import org.apache.hadoop.hdfs.protocol.ExtendedBlock;
import org.apache.hadoop.hdfs.protocol.HdfsConstants.DatanodeReportType;
import org.apache.hadoop.hdfs.server.common.HdfsServerConstants.StartupOption;
import org.apache.hadoop.hdfs.server.common.Storage;
import org.apache.hadoop.hdfs.server.datanode.DataNode;
import org.apache.hadoop.hdfs.server.datanode.DataNodeTestUtils;
import org.apache.hadoop.hdfs.server.datanode.DataStorage;
import org.apache.hadoop.hdfs.server.datanode.SimulatedFSDataset;
import org.apache.hadoop.hdfs.server.datanode.fsdataset.FsDatasetSpi;
import org.apache.hadoop.hdfs.server.namenode.FSNamesystem;
import org.apache.hadoop.hdfs.server.namenode.NameNode;
import org.apache.hadoop.hdfs.server.namenode.NameNodeAdapter;
import org.apache.hadoop.hdfs.server.protocol.NamenodeProtocols;
import org.apache.hadoop.hdfs.tools.DFSAdmin;
import org.apache.hadoop.metrics2.lib.DefaultMetricsSystem;
import org.apache.hadoop.net.DNSToSwitchMapping;
import org.apache.hadoop.net.NetUtils;
import org.apache.hadoop.net.StaticMapping;
import org.apache.hadoop.security.SecurityUtil;
import org.apache.hadoop.security.UserGroupInformation;
import org.apache.hadoop.security.authorize.ProxyUsers;
import org.apache.hadoop.util.StringUtils;
import org.apache.hadoop.util.ToolRunner;

import com.google.common.base.Joiner;
import com.google.common.base.Preconditions;
import com.google.common.collect.Lists;

/**
 * This class creates a single-process DFS cluster for junit testing.
 * The data directories for non-simulated DFS are under the testing directory.
 * For simulated data nodes, no underlying fs storage is used.
 */
@InterfaceAudience.LimitedPrivate({"HBase", "HDFS", "Hive", "MapReduce", "Pig"})
@InterfaceStability.Unstable
public class MiniDFSCluster {

  private static final String NAMESERVICE_ID_PREFIX = "nameserviceId";
  private static final Log LOG = LogFactory.getLog(MiniDFSCluster.class);
  /** System property to set the data dir: {@value} */
  public static final String PROP_TEST_BUILD_DATA = "test.build.data";
  /** Configuration option to set the data dir: {@value} */
  public static final String HDFS_MINIDFS_BASEDIR = "hdfs.minidfs.basedir";

  static { DefaultMetricsSystem.setMiniClusterMode(true); }

  /**
   * Class to construct instances of MiniDFSClusters with specific options.
   */
  public static class Builder {
    private int nameNodePort = 0;
    private int nameNodeHttpPort = 0;
    private final Configuration conf;
    private int numDataNodes = 1;
    private boolean format = true;
    private boolean manageNameDfsDirs = true;
    private boolean manageDataDfsDirs = true;
    private StartupOption option = null;
    private String[] racks = null; 
    private String [] hosts = null;
    private long [] simulatedCapacities = null;
    private String clusterId = null;
    private boolean waitSafeMode = true;
    private boolean setupHostsFile = false;
    private MiniDFSNNTopology nnTopology = null;
    
    public Builder(Configuration conf) {
      this.conf = conf;
    }
    
    /**
     * Default: 0
     */
    public Builder nameNodePort(int val) {
      this.nameNodePort = val;
      return this;
    }
    
    /**
     * Default: 0
     */
    public Builder nameNodeHttpPort(int val) {
      this.nameNodeHttpPort = val;
      return this;
    }

    /**
     * Default: 1
     */
    public Builder numDataNodes(int val) {
      this.numDataNodes = val;
      return this;
    }

    /**
     * Default: true
     */
    public Builder format(boolean val) {
      this.format = val;
      return this;
    }

    /**
     * Default: true
     */
    public Builder manageNameDfsDirs(boolean val) {
      this.manageNameDfsDirs = val;
      return this;
    }

    /**
     * Default: true
     */
    public Builder manageDataDfsDirs(boolean val) {
      this.manageDataDfsDirs = val;
      return this;
    }

    /**
     * Default: null
     */
    public Builder startupOption(StartupOption val) {
      this.option = val;
      return this;
    }

    /**
     * Default: null
     */
    public Builder racks(String[] val) {
      this.racks = val;
      return this;
    }

    /**
     * Default: null
     */
    public Builder hosts(String[] val) {
      this.hosts = val;
      return this;
    }

    /**
     * Default: null
     */
    public Builder simulatedCapacities(long[] val) {
      this.simulatedCapacities = val;
      return this;
    }

    /**
     * Default: true
     */
    public Builder waitSafeMode(boolean val) {
      this.waitSafeMode = val;
      return this;
    }
    
    /**
     * Default: null
     */
    public Builder clusterId(String cid) {
      this.clusterId = cid;
      return this;
    }

    /**
     * Default: false
     * When true the hosts file/include file for the cluster is setup
     */
    public Builder setupHostsFile(boolean val) {
      this.setupHostsFile = val;
      return this;
    }
    
    /**
     * Default: a single namenode.
     * See {@link MiniDFSNNTopology#simpleFederatedTopology(int)} to set up
     * federated nameservices
     */
    public Builder nnTopology(MiniDFSNNTopology topology) {
      this.nnTopology = topology;
      return this;
    }
    
    /**
     * Construct the actual MiniDFSCluster
     */
    public MiniDFSCluster build() throws IOException {
      return new MiniDFSCluster(this);
    }
  }
  
  /**
   * Used by builder to create and return an instance of MiniDFSCluster
   */
  private MiniDFSCluster(Builder builder) throws IOException {
    if (builder.nnTopology == null) {
      // If no topology is specified, build a single NN. 
      builder.nnTopology = MiniDFSNNTopology.simpleSingleNN(
          builder.nameNodePort, builder.nameNodeHttpPort);
    }
    
    LOG.info("starting cluster with " + 
        builder.nnTopology.countNameNodes() + " namenodes.");
    nameNodes = new NameNodeInfo[builder.nnTopology.countNameNodes()];
      
    initMiniDFSCluster(builder.conf,
                       builder.numDataNodes,
                       builder.format,
                       builder.manageNameDfsDirs,
                       builder.manageDataDfsDirs,
                       builder.option,
                       builder.racks,
                       builder.hosts,
                       builder.simulatedCapacities,
                       builder.clusterId,
                       builder.waitSafeMode,
                       builder.setupHostsFile,
                       builder.nnTopology);
  }
  
  public class DataNodeProperties {
    DataNode datanode;
    Configuration conf;
    String[] dnArgs;

    DataNodeProperties(DataNode node, Configuration conf, String[] args) {
      this.datanode = node;
      this.conf = conf;
      this.dnArgs = args;
    }
  }

  private Configuration conf;
  private NameNodeInfo[] nameNodes;
  private int numDataNodes;
  private ArrayList<DataNodeProperties> dataNodes = 
                         new ArrayList<DataNodeProperties>();
  private File base_dir;
  private File data_dir;
  private boolean waitSafeMode = true;
  private boolean federation;
  
  /**
   * A unique instance identifier for the cluster. This
   * is used to disambiguate HA filesystems in the case where
   * multiple MiniDFSClusters are used in the same test suite. 
   */
  private int instanceId;
  private static int instanceCount = 0;
  
  /**
   * Stores the information related to a namenode in the cluster
   */
  static class NameNodeInfo {
    final NameNode nameNode;
    final Configuration conf;
    final String nameserviceId;
    final String nnId;
    NameNodeInfo(NameNode nn, String nameserviceId, String nnId,
        Configuration conf) {
      this.nameNode = nn;
      this.nameserviceId = nameserviceId;
      this.nnId = nnId;
      this.conf = conf;
    }
  }
  
  /**
   * This null constructor is used only when wishing to start a data node cluster
   * without a name node (ie when the name node is started elsewhere).
   */
  public MiniDFSCluster() {
    nameNodes = new NameNodeInfo[0]; // No namenode in the cluster
    synchronized (MiniDFSCluster.class) {
      instanceId = instanceCount++;
    }
  }
  
  /**
   * Modify the config and start up the servers with the given operation.
   * Servers will be started on free ports.
   * <p>
   * The caller must manage the creation of NameNode and DataNode directories
   * and have already set {@link #DFS_NAMENODE_NAME_DIR_KEY} and 
   * {@link #DFS_DATANODE_DATA_DIR_KEY} in the given conf.
   * 
   * @param conf the base configuration to use in starting the servers.  This
   *          will be modified as necessary.
   * @param numDataNodes Number of DataNodes to start; may be zero
   * @param nameNodeOperation the operation with which to start the servers.  If null
   *          or StartupOption.FORMAT, then StartupOption.REGULAR will be used.
   */
  @Deprecated // in 22 to be removed in 24. Use MiniDFSCluster.Builder instead
  public MiniDFSCluster(Configuration conf,
                        int numDataNodes,
                        StartupOption nameNodeOperation) throws IOException {
    this(0, conf, numDataNodes, false, false, false,  nameNodeOperation, 
          null, null, null);
  }
  
  /**
   * Modify the config and start up the servers.  The rpc and info ports for
   * servers are guaranteed to use free ports.
   * <p>
   * NameNode and DataNode directory creation and configuration will be
   * managed by this class.
   *
   * @param conf the base configuration to use in starting the servers.  This
   *          will be modified as necessary.
   * @param numDataNodes Number of DataNodes to start; may be zero
   * @param format if true, format the NameNode and DataNodes before starting up
   * @param racks array of strings indicating the rack that each DataNode is on
   */
  @Deprecated // in 22 to be removed in 24. Use MiniDFSCluster.Builder instead
  public MiniDFSCluster(Configuration conf,
                        int numDataNodes,
                        boolean format,
                        String[] racks) throws IOException {
    this(0, conf, numDataNodes, format, true, true,  null, racks, null, null);
  }
  
  /**
   * Modify the config and start up the servers.  The rpc and info ports for
   * servers are guaranteed to use free ports.
   * <p>
   * NameNode and DataNode directory creation and configuration will be
   * managed by this class.
   *
   * @param conf the base configuration to use in starting the servers.  This
   *          will be modified as necessary.
   * @param numDataNodes Number of DataNodes to start; may be zero
   * @param format if true, format the NameNode and DataNodes before starting up
   * @param racks array of strings indicating the rack that each DataNode is on
   * @param hosts array of strings indicating the hostname for each DataNode
   */
  @Deprecated // in 22 to be removed in 24. Use MiniDFSCluster.Builder instead
  public MiniDFSCluster(Configuration conf,
                        int numDataNodes,
                        boolean format,
                        String[] racks, String[] hosts) throws IOException {
    this(0, conf, numDataNodes, format, true, true, null, racks, hosts, null);
  }
  
  /**
   * NOTE: if possible, the other constructors that don't have nameNode port 
   * parameter should be used as they will ensure that the servers use free 
   * ports.
   * <p>
   * Modify the config and start up the servers.  
   * 
   * @param nameNodePort suggestion for which rpc port to use.  caller should
   *          use getNameNodePort() to get the actual port used.
   * @param conf the base configuration to use in starting the servers.  This
   *          will be modified as necessary.
   * @param numDataNodes Number of DataNodes to start; may be zero
   * @param format if true, format the NameNode and DataNodes before starting 
   *          up
   * @param manageDfsDirs if true, the data directories for servers will be
   *          created and {@link #DFS_NAMENODE_NAME_DIR_KEY} and 
   *          {@link #DFS_DATANODE_DATA_DIR_KEY} will be set in 
   *          the conf
   * @param operation the operation with which to start the servers.  If null
   *          or StartupOption.FORMAT, then StartupOption.REGULAR will be used.
   * @param racks array of strings indicating the rack that each DataNode is on
   */
  @Deprecated // in 22 to be removed in 24. Use MiniDFSCluster.Builder instead
  public MiniDFSCluster(int nameNodePort, 
                        Configuration conf,
                        int numDataNodes,
                        boolean format,
                        boolean manageDfsDirs,
                        StartupOption operation,
                        String[] racks) throws IOException {
    this(nameNodePort, conf, numDataNodes, format, manageDfsDirs, manageDfsDirs,
         operation, racks, null, null);
  }

  /**
   * NOTE: if possible, the other constructors that don't have nameNode port 
   * parameter should be used as they will ensure that the servers use free ports.
   * <p>
   * Modify the config and start up the servers.  
   * 
   * @param nameNodePort suggestion for which rpc port to use.  caller should
   *          use getNameNodePort() to get the actual port used.
   * @param conf the base configuration to use in starting the servers.  This
   *          will be modified as necessary.
   * @param numDataNodes Number of DataNodes to start; may be zero
   * @param format if true, format the NameNode and DataNodes before starting up
   * @param manageDfsDirs if true, the data directories for servers will be
   *          created and {@link #DFS_NAMENODE_NAME_DIR_KEY} and 
   *          {@link #DFS_DATANODE_DATA_DIR_KEY} will be set in 
   *          the conf
   * @param operation the operation with which to start the servers.  If null
   *          or StartupOption.FORMAT, then StartupOption.REGULAR will be used.
   * @param racks array of strings indicating the rack that each DataNode is on
   * @param simulatedCapacities array of capacities of the simulated data nodes
   */
  @Deprecated // in 22 to be removed in 24. Use MiniDFSCluster.Builder instead
  public MiniDFSCluster(int nameNodePort, 
                        Configuration conf,
                        int numDataNodes,
                        boolean format,
                        boolean manageDfsDirs,
                        StartupOption operation,
                        String[] racks,
                        long[] simulatedCapacities) throws IOException {
    this(nameNodePort, conf, numDataNodes, format, manageDfsDirs, manageDfsDirs,
          operation, racks, null, simulatedCapacities);
  }
  
  /**
   * NOTE: if possible, the other constructors that don't have nameNode port 
   * parameter should be used as they will ensure that the servers use free ports.
   * <p>
   * Modify the config and start up the servers.  
   * 
   * @param nameNodePort suggestion for which rpc port to use.  caller should
   *          use getNameNodePort() to get the actual port used.
   * @param conf the base configuration to use in starting the servers.  This
   *          will be modified as necessary.
   * @param numDataNodes Number of DataNodes to start; may be zero
   * @param format if true, format the NameNode and DataNodes before starting up
   * @param manageNameDfsDirs if true, the data directories for servers will be
   *          created and {@link #DFS_NAMENODE_NAME_DIR_KEY} and 
   *          {@link #DFS_DATANODE_DATA_DIR_KEY} will be set in 
   *          the conf
   * @param manageDataDfsDirs if true, the data directories for datanodes will
   *          be created and {@link #DFS_DATANODE_DATA_DIR_KEY} 
   *          set to same in the conf
   * @param operation the operation with which to start the servers.  If null
   *          or StartupOption.FORMAT, then StartupOption.REGULAR will be used.
   * @param racks array of strings indicating the rack that each DataNode is on
   * @param hosts array of strings indicating the hostnames of each DataNode
   * @param simulatedCapacities array of capacities of the simulated data nodes
   */
  @Deprecated // in 22 to be removed in 24. Use MiniDFSCluster.Builder instead
  public MiniDFSCluster(int nameNodePort, 
                        Configuration conf,
                        int numDataNodes,
                        boolean format,
                        boolean manageNameDfsDirs,
                        boolean manageDataDfsDirs,
                        StartupOption operation,
                        String[] racks, String hosts[],
                        long[] simulatedCapacities) throws IOException {
    this.nameNodes = new NameNodeInfo[1]; // Single namenode in the cluster
    initMiniDFSCluster(conf, numDataNodes, format,
        manageNameDfsDirs, manageDataDfsDirs, operation, racks, hosts,
        simulatedCapacities, null, true, false,
        MiniDFSNNTopology.simpleSingleNN(nameNodePort, 0));
  }

  private void initMiniDFSCluster(
      Configuration conf,
      int numDataNodes, boolean format, boolean manageNameDfsDirs,
      boolean manageDataDfsDirs, StartupOption operation, String[] racks,
      String[] hosts, long[] simulatedCapacities, String clusterId,
      boolean waitSafeMode, boolean setupHostsFile,
      MiniDFSNNTopology nnTopology)
  throws IOException {
    synchronized (MiniDFSCluster.class) {
      instanceId = instanceCount++;
    }

    this.conf = conf;
    base_dir = new File(determineDfsBaseDir());
    data_dir = new File(base_dir, "data");
    this.waitSafeMode = waitSafeMode;
    
    int replication = conf.getInt(DFS_REPLICATION_KEY, 3);
    conf.setInt(DFS_REPLICATION_KEY, Math.min(replication, numDataNodes));
    conf.setInt(DFS_NAMENODE_SAFEMODE_EXTENSION_KEY, 0);
    conf.setInt(DFS_NAMENODE_DECOMMISSION_INTERVAL_KEY, 3); // 3 second
    conf.setClass(NET_TOPOLOGY_NODE_SWITCH_MAPPING_IMPL_KEY, 
                   StaticMapping.class, DNSToSwitchMapping.class);
    
    // In an HA cluster, in order for the StandbyNode to perform checkpoints,
    // it needs to know the HTTP port of the Active. So, if ephemeral ports
    // are chosen, disable checkpoints for the test.
    if (!nnTopology.allHttpPortsSpecified() &&
        nnTopology.isHA()) {
      LOG.info("MiniDFSCluster disabling checkpointing in the Standby node " +
          "since no HTTP ports have been specified.");
      conf.setBoolean(DFS_HA_STANDBY_CHECKPOINTS_KEY, false);
    }
    if (!nnTopology.allIpcPortsSpecified() &&
        nnTopology.isHA()) {
      LOG.info("MiniDFSCluster disabling log-roll triggering in the "
          + "Standby node since no IPC ports have been specified.");
      conf.setInt(DFS_HA_LOGROLL_PERIOD_KEY, -1);
    }
    
    federation = nnTopology.isFederated();
    createNameNodesAndSetConf(
        nnTopology, manageNameDfsDirs, format, operation, clusterId, conf);
    
    if (format) {
      if (data_dir.exists() && !FileUtil.fullyDelete(data_dir)) {
        throw new IOException("Cannot remove data directory: " + data_dir);
      }
    }
    
    if (operation == StartupOption.RECOVER) {
      return;
    }

    // Start the DataNodes
    startDataNodes(conf, numDataNodes, manageDataDfsDirs, operation, racks,
        hosts, simulatedCapacities, setupHostsFile);
    waitClusterUp();
    //make sure ProxyUsers uses the latest conf
    ProxyUsers.refreshSuperUserGroupsConfiguration(conf);
  }
  
  private void createNameNodesAndSetConf(MiniDFSNNTopology nnTopology,
      boolean manageNameDfsDirs, boolean format, StartupOption operation,
      String clusterId,
      Configuration conf) throws IOException {
    Preconditions.checkArgument(nnTopology.countNameNodes() > 0,
        "empty NN topology: no namenodes specified!");

    if (!federation && nnTopology.countNameNodes() == 1) {
      NNConf onlyNN = nnTopology.getOnlyNameNode();
      // we only had one NN, set DEFAULT_NAME for it
      conf.set(FS_DEFAULT_NAME_KEY, "127.0.0.1:" + onlyNN.getIpcPort());
    }
    
    List<String> allNsIds = Lists.newArrayList();
    for (MiniDFSNNTopology.NSConf nameservice : nnTopology.getNameservices()) {
      if (nameservice.getId() != null) {
        allNsIds.add(nameservice.getId());
      }
    }
    if (!allNsIds.isEmpty()) {
      conf.set(DFS_FEDERATION_NAMESERVICES, Joiner.on(",").join(allNsIds));
    }
    
    int nnCounter = 0;
    for (MiniDFSNNTopology.NSConf nameservice : nnTopology.getNameservices()) {
      String nsId = nameservice.getId();
      
      Preconditions.checkArgument(
          !federation || nsId != null,
          "if there is more than one NS, they must have names");

      // First set up the configuration which all of the NNs
      // need to have - have to do this a priori before starting
      // *any* of the NNs, so they know to come up in standby.
      List<String> nnIds = Lists.newArrayList();
      // Iterate over the NNs in this nameservice
      for (NNConf nn : nameservice.getNNs()) {
        nnIds.add(nn.getNnId());

        initNameNodeAddress(conf, nameservice.getId(), nn);
      }

      // If HA is enabled on this nameservice, enumerate all the namenodes
      // in the configuration. Also need to set a shared edits dir
      if (nnIds.size() > 1) {
        conf.set(DFSUtil.addKeySuffixes(DFS_HA_NAMENODES_KEY_PREFIX, nameservice.getId()),
            Joiner.on(",").join(nnIds));
        if (manageNameDfsDirs) {
          URI sharedEditsUri = getSharedEditsDir(nnCounter, nnCounter+nnIds.size()-1); 
          conf.set(DFS_NAMENODE_SHARED_EDITS_DIR_KEY, sharedEditsUri.toString());
        }
      }

      // Now format first NN and copy the storage directory from that node to the others.
      int i = 0;
      Collection<URI> prevNNDirs = null;
      int nnCounterForFormat = nnCounter;
      for (NNConf nn : nameservice.getNNs()) {
        initNameNodeConf(conf, nsId, nn.getNnId(), manageNameDfsDirs,
            nnCounterForFormat);
        Collection<URI> namespaceDirs = FSNamesystem.getNamespaceDirs(conf);
        if (format) {
          for (URI nameDirUri : namespaceDirs) {
            File nameDir = new File(nameDirUri);
            if (nameDir.exists() && !FileUtil.fullyDelete(nameDir)) {
              throw new IOException("Could not fully delete " + nameDir);
            }
          }
        }
        
        boolean formatThisOne = format;
        if (format && i++ > 0) {
          // Don't format the second NN in an HA setup - that
          // would result in it having a different clusterID,
          // block pool ID, etc. Instead, copy the name dirs
          // from the first one.
          formatThisOne = false;
          assert (null != prevNNDirs);
          copyNameDirs(prevNNDirs, namespaceDirs, conf);
        }
        
        nnCounterForFormat++;
        if (formatThisOne) {
          DFSTestUtil.formatNameNode(conf);
        }
        prevNNDirs = namespaceDirs;
      }

      // Start all Namenodes
      for (NNConf nn : nameservice.getNNs()) {
        initNameNodeConf(conf, nsId, nn.getNnId(), manageNameDfsDirs, nnCounter);
        createNameNode(nnCounter++, conf, numDataNodes, false, operation,
            clusterId, nsId, nn.getNnId());
      }
      
    }

  }
  
  public URI getSharedEditsDir(int minNN, int maxNN) throws IOException {
    return formatSharedEditsDir(base_dir, minNN, maxNN);
  }
  
  public static URI formatSharedEditsDir(File baseDir, int minNN, int maxNN)
      throws IOException {
    return fileAsURI(new File(baseDir, "shared-edits-" +
        minNN + "-through-" + maxNN));
  }
  
  public NameNodeInfo[] getNameNodeInfos() {
    return this.nameNodes;
  }

  private void initNameNodeConf(Configuration conf,
      String nameserviceId, String nnId,
      boolean manageNameDfsDirs, int nnIndex)
      throws IOException {
    if (nameserviceId != null) {
      conf.set(DFS_FEDERATION_NAMESERVICE_ID, nameserviceId);
    }
    if (nnId != null) {
      conf.set(DFS_HA_NAMENODE_ID_KEY, nnId);
    }
    
    if (manageNameDfsDirs) {
      conf.set(DFS_NAMENODE_NAME_DIR_KEY,
          fileAsURI(new File(base_dir, "name" + (2*nnIndex + 1)))+","+
          fileAsURI(new File(base_dir, "name" + (2*nnIndex + 2))));
      conf.set(DFS_NAMENODE_CHECKPOINT_DIR_KEY,
          fileAsURI(new File(base_dir, "namesecondary" + (2*nnIndex + 1)))+","+
          fileAsURI(new File(base_dir, "namesecondary" + (2*nnIndex + 2))));
    }
  }

  private void copyNameDirs(Collection<URI> srcDirs, Collection<URI> dstDirs,
      Configuration dstConf) throws IOException {
    URI srcDir = Lists.newArrayList(srcDirs).get(0);
    FileSystem dstFS = FileSystem.getLocal(dstConf).getRaw();
    for (URI dstDir : dstDirs) {
      Preconditions.checkArgument(!dstDir.equals(srcDir));
      File dstDirF = new File(dstDir);
      if (dstDirF.exists()) {
        if (!FileUtil.fullyDelete(dstDirF)) {
          throw new IOException("Unable to delete: " + dstDirF);
        }
      }
      LOG.info("Copying namedir from primary node dir "
          + srcDir + " to " + dstDir);
      FileUtil.copy(
          new File(srcDir),
          dstFS, new Path(dstDir), false, dstConf);
    }
  }

  /**
   * Initialize the address and port for this NameNode. In the
   * non-federated case, the nameservice and namenode ID may be
   * null.
   */
  private static void initNameNodeAddress(Configuration conf,
      String nameserviceId, NNConf nnConf) {
    // Set NN-specific specific key
    String key = DFSUtil.addKeySuffixes(
        DFS_NAMENODE_HTTP_ADDRESS_KEY, nameserviceId,
        nnConf.getNnId());
    conf.set(key, "127.0.0.1:" + nnConf.getHttpPort());

    key = DFSUtil.addKeySuffixes(
        DFS_NAMENODE_RPC_ADDRESS_KEY, nameserviceId,
        nnConf.getNnId());
    conf.set(key, "127.0.0.1:" + nnConf.getIpcPort());
  }
  
  private void createNameNode(int nnIndex, Configuration conf,
      int numDataNodes, boolean format, StartupOption operation,
      String clusterId, String nameserviceId,
      String nnId)
      throws IOException {
    // Format and clean out DataNode directories
    if (format) {
      DFSTestUtil.formatNameNode(conf);
    }
    if (operation == StartupOption.UPGRADE){
      operation.setClusterId(clusterId);
    }
    
    // Start the NameNode
    String[] args = (operation == null ||
                     operation == StartupOption.FORMAT ||
                     operation == StartupOption.REGULAR) ?
      new String[] {} : new String[] {operation.getName()};
    NameNode nn =  NameNode.createNameNode(args, conf);
    if (operation == StartupOption.RECOVER) {
      return;
    }
    
    // After the NN has started, set back the bound ports into
    // the conf
    conf.set(DFSUtil.addKeySuffixes(
        DFS_NAMENODE_RPC_ADDRESS_KEY, nameserviceId, nnId), NetUtils
        .getHostPortString(nn.getNameNodeAddress()));
    conf.set(DFSUtil.addKeySuffixes(
        DFS_NAMENODE_HTTP_ADDRESS_KEY, nameserviceId, nnId), NetUtils
        .getHostPortString(nn.getHttpAddress()));
    DFSUtil.setGenericConf(conf, nameserviceId, nnId,
        DFS_NAMENODE_HTTP_ADDRESS_KEY);
    nameNodes[nnIndex] = new NameNodeInfo(nn, nameserviceId, nnId,
        new Configuration(conf));
  }

  /**
   * @return URI of the namenode from a single namenode MiniDFSCluster
   */
  public URI getURI() {
    checkSingleNameNode();
    return getURI(0);
  }
  
  /**
   * @return URI of the given namenode in MiniDFSCluster
   */
  public URI getURI(int nnIndex) {
    InetSocketAddress addr = nameNodes[nnIndex].nameNode.getNameNodeAddress();
    String hostPort = NetUtils.getHostPortString(addr);
    URI uri = null;
    try {
      uri = new URI("hdfs://" + hostPort);
    } catch (URISyntaxException e) {
      NameNode.LOG.warn("unexpected URISyntaxException: " + e );
    }
    return uri;
  }
  
  public int getInstanceId() {
    return instanceId;
  }

  /**
   * @return Configuration of for the given namenode
   */
  public Configuration getConfiguration(int nnIndex) {
    return nameNodes[nnIndex].conf;
  }

  /**
   * wait for the given namenode to get out of safemode.
   */
  public void waitNameNodeUp(int nnIndex) {
    while (!isNameNodeUp(nnIndex)) {
      try {
        LOG.warn("Waiting for namenode at " + nnIndex + " to start...");
        Thread.sleep(1000);
      } catch (InterruptedException e) {
      }
    }
  }
  
  /**
   * wait for the cluster to get out of safemode.
   */
  public void waitClusterUp() {
    if (numDataNodes > 0) {
      while (!isClusterUp()) {
        try {
          LOG.warn("Waiting for the Mini HDFS Cluster to start...");
          Thread.sleep(1000);
        } catch (InterruptedException e) {
        }
      }
    }
  }

  /**
   * Modify the config and start up additional DataNodes.  The info port for
   * DataNodes is guaranteed to use a free port.
   *  
   *  Data nodes can run with the name node in the mini cluster or
   *  a real name node. For example, running with a real name node is useful
   *  when running simulated data nodes with a real name node.
   *  If minicluster's name node is null assume that the conf has been
   *  set with the right address:port of the name node.
   *
   * @param conf the base configuration to use in starting the DataNodes.  This
   *          will be modified as necessary.
   * @param numDataNodes Number of DataNodes to start; may be zero
   * @param manageDfsDirs if true, the data directories for DataNodes will be
   *          created and {@link #DFS_DATANODE_DATA_DIR_KEY} will be set 
   *          in the conf
   * @param operation the operation with which to start the DataNodes.  If null
   *          or StartupOption.FORMAT, then StartupOption.REGULAR will be used.
   * @param racks array of strings indicating the rack that each DataNode is on
   * @param hosts array of strings indicating the hostnames for each DataNode
   * @param simulatedCapacities array of capacities of the simulated data nodes
   *
   * @throws IllegalStateException if NameNode has been shutdown
   */
  public synchronized void startDataNodes(Configuration conf, int numDataNodes, 
                             boolean manageDfsDirs, StartupOption operation, 
                             String[] racks, String[] hosts,
                             long[] simulatedCapacities) throws IOException {
    startDataNodes(conf, numDataNodes, manageDfsDirs, operation, racks,
                   hosts, simulatedCapacities, false);
  }

  /**
   * Modify the config and start up additional DataNodes.  The info port for
   * DataNodes is guaranteed to use a free port.
   *  
   *  Data nodes can run with the name node in the mini cluster or
   *  a real name node. For example, running with a real name node is useful
   *  when running simulated data nodes with a real name node.
   *  If minicluster's name node is null assume that the conf has been
   *  set with the right address:port of the name node.
   *
   * @param conf the base configuration to use in starting the DataNodes.  This
   *          will be modified as necessary.
   * @param numDataNodes Number of DataNodes to start; may be zero
   * @param manageDfsDirs if true, the data directories for DataNodes will be
   *          created and {@link #DFS_DATANODE_DATA_DIR_KEY} will be 
   *          set in the conf
   * @param operation the operation with which to start the DataNodes.  If null
   *          or StartupOption.FORMAT, then StartupOption.REGULAR will be used.
   * @param racks array of strings indicating the rack that each DataNode is on
   * @param hosts array of strings indicating the hostnames for each DataNode
   * @param simulatedCapacities array of capacities of the simulated data nodes
   * @param setupHostsFile add new nodes to dfs hosts files
   *
   * @throws IllegalStateException if NameNode has been shutdown
   */
  public synchronized void startDataNodes(Configuration conf, int numDataNodes, 
                             boolean manageDfsDirs, StartupOption operation, 
                             String[] racks, String[] hosts,
                             long[] simulatedCapacities,
                             boolean setupHostsFile) throws IOException {
    startDataNodes(conf, numDataNodes, manageDfsDirs, operation, racks, hosts,
                   simulatedCapacities, setupHostsFile, false);
  }

  /**
   * Modify the config and start up additional DataNodes.  The info port for
   * DataNodes is guaranteed to use a free port.
   *  
   *  Data nodes can run with the name node in the mini cluster or
   *  a real name node. For example, running with a real name node is useful
   *  when running simulated data nodes with a real name node.
   *  If minicluster's name node is null assume that the conf has been
   *  set with the right address:port of the name node.
   *
   * @param conf the base configuration to use in starting the DataNodes.  This
   *          will be modified as necessary.
   * @param numDataNodes Number of DataNodes to start; may be zero
   * @param manageDfsDirs if true, the data directories for DataNodes will be
   *          created and {@link #DFS_DATANODE_DATA_DIR_KEY} will be 
   *          set in the conf
   * @param operation the operation with which to start the DataNodes.  If null
   *          or StartupOption.FORMAT, then StartupOption.REGULAR will be used.
   * @param racks array of strings indicating the rack that each DataNode is on
   * @param hosts array of strings indicating the hostnames for each DataNode
   * @param simulatedCapacities array of capacities of the simulated data nodes
   * @param setupHostsFile add new nodes to dfs hosts files
   * @param checkDataNodeAddrConfig if true, only set DataNode port addresses if not already set in config
   *
   * @throws IllegalStateException if NameNode has been shutdown
   */
  public synchronized void startDataNodes(Configuration conf, int numDataNodes,
                             boolean manageDfsDirs, StartupOption operation, 
                             String[] racks, String[] hosts,
                             long[] simulatedCapacities,
                             boolean setupHostsFile,
                             boolean checkDataNodeAddrConfig) throws IOException {
    if (operation == StartupOption.RECOVER) {
      return;
    }
    conf.set(DFS_DATANODE_HOST_NAME_KEY, "127.0.0.1");

    int curDatanodesNum = dataNodes.size();
    // for mincluster's the default initialDelay for BRs is 0
    if (conf.get(DFS_BLOCKREPORT_INITIAL_DELAY_KEY) == null) {
      conf.setLong(DFS_BLOCKREPORT_INITIAL_DELAY_KEY, 0);
    }
    // If minicluster's name node is null assume that the conf has been
    // set with the right address:port of the name node.
    //
    if (racks != null && numDataNodes > racks.length ) {
      throw new IllegalArgumentException( "The length of racks [" + racks.length
          + "] is less than the number of datanodes [" + numDataNodes + "].");
    }
    if (hosts != null && numDataNodes > hosts.length ) {
      throw new IllegalArgumentException( "The length of hosts [" + hosts.length
          + "] is less than the number of datanodes [" + numDataNodes + "].");
    }
    //Generate some hostnames if required
    if (racks != null && hosts == null) {
      hosts = new String[numDataNodes];
      for (int i = curDatanodesNum; i < curDatanodesNum + numDataNodes; i++) {
        hosts[i - curDatanodesNum] = "host" + i + ".foo.com";
      }
    }

    if (simulatedCapacities != null 
        && numDataNodes > simulatedCapacities.length) {
      throw new IllegalArgumentException( "The length of simulatedCapacities [" 
          + simulatedCapacities.length
          + "] is less than the number of datanodes [" + numDataNodes + "].");
    }

    String [] dnArgs = (operation == null ||
                        operation != StartupOption.ROLLBACK) ?
        null : new String[] {operation.getName()};
    
    
    for (int i = curDatanodesNum; i < curDatanodesNum+numDataNodes; i++) {
      Configuration dnConf = new HdfsConfiguration(conf);
      // Set up datanode address
      setupDatanodeAddress(dnConf, setupHostsFile, checkDataNodeAddrConfig);
      if (manageDfsDirs) {
        File dir1 = getInstanceStorageDir(i, 0);
        File dir2 = getInstanceStorageDir(i, 1);
        dir1.mkdirs();
        dir2.mkdirs();
        if (!dir1.isDirectory() || !dir2.isDirectory()) { 
          throw new IOException("Mkdirs failed to create directory for DataNode "
                                + i + ": " + dir1 + " or " + dir2);
        }
        String dirs = fileAsURI(dir1) + "," + fileAsURI(dir2);
        dnConf.set(DFS_DATANODE_DATA_DIR_KEY, dirs);
        conf.set(DFS_DATANODE_DATA_DIR_KEY, dirs);
      }
      if (simulatedCapacities != null) {
        SimulatedFSDataset.setFactory(dnConf);
        dnConf.setLong(SimulatedFSDataset.CONFIG_PROPERTY_CAPACITY,
            simulatedCapacities[i-curDatanodesNum]);
      }
      LOG.info("Starting DataNode " + i + " with "
                         + DFSConfigKeys.DFS_DATANODE_DATA_DIR_KEY + ": "
                         + dnConf.get(DFSConfigKeys.DFS_DATANODE_DATA_DIR_KEY));
      if (hosts != null) {
        dnConf.set(DFSConfigKeys.DFS_DATANODE_HOST_NAME_KEY, hosts[i - curDatanodesNum]);
        LOG.info("Starting DataNode " + i + " with hostname set to: "
                           + dnConf.get(DFSConfigKeys.DFS_DATANODE_HOST_NAME_KEY));
      }
      if (racks != null) {
        String name = hosts[i - curDatanodesNum];
        LOG.info("Adding node with hostname : " + name + " to rack " +
                            racks[i-curDatanodesNum]);
        StaticMapping.addNodeToRack(name,
                                    racks[i-curDatanodesNum]);
      }
      Configuration newconf = new HdfsConfiguration(dnConf); // save config
      if (hosts != null) {
        NetUtils.addStaticResolution(hosts[i - curDatanodesNum], "localhost");
      }
      DataNode dn = DataNode.instantiateDataNode(dnArgs, dnConf);
      if(dn == null)
        throw new IOException("Cannot start DataNode in "
            + dnConf.get(DFS_DATANODE_DATA_DIR_KEY));
      //since the HDFS does things based on host|ip:port, we need to add the
      //mapping for the service to rackId
      String service =
          SecurityUtil.buildTokenService(dn.getXferAddress()).toString();
      if (racks != null) {
        LOG.info("Adding node with service : " + service +
                            " to rack " + racks[i-curDatanodesNum]);
        StaticMapping.addNodeToRack(service,
                                  racks[i-curDatanodesNum]);
      }
      dn.runDatanodeDaemon();
      dataNodes.add(new DataNodeProperties(dn, newconf, dnArgs));
    }
    curDatanodesNum += numDataNodes;
    this.numDataNodes += numDataNodes;
    waitActive();
  }
  
  
  
  /**
   * Modify the config and start up the DataNodes.  The info port for
   * DataNodes is guaranteed to use a free port.
   *
   * @param conf the base configuration to use in starting the DataNodes.  This
   *          will be modified as necessary.
   * @param numDataNodes Number of DataNodes to start; may be zero
   * @param manageDfsDirs if true, the data directories for DataNodes will be
   *          created and {@link DFSConfigKeys#DFS_DATANODE_DATA_DIR_KEY} will be 
   *          set in the conf
   * @param operation the operation with which to start the DataNodes.  If null
   *          or StartupOption.FORMAT, then StartupOption.REGULAR will be used.
   * @param racks array of strings indicating the rack that each DataNode is on
   *
   * @throws IllegalStateException if NameNode has been shutdown
   */
  
  public void startDataNodes(Configuration conf, int numDataNodes, 
      boolean manageDfsDirs, StartupOption operation, 
      String[] racks
      ) throws IOException {
    startDataNodes(conf, numDataNodes, manageDfsDirs, operation, racks, null,
        null, false);
  }
  
  /**
   * Modify the config and start up additional DataNodes.  The info port for
   * DataNodes is guaranteed to use a free port.
   *  
   *  Data nodes can run with the name node in the mini cluster or
   *  a real name node. For example, running with a real name node is useful
   *  when running simulated data nodes with a real name node.
   *  If minicluster's name node is null assume that the conf has been
   *  set with the right address:port of the name node.
   *
   * @param conf the base configuration to use in starting the DataNodes.  This
   *          will be modified as necessary.
   * @param numDataNodes Number of DataNodes to start; may be zero
   * @param manageDfsDirs if true, the data directories for DataNodes will be
   *          created and {@link DFSConfigKeys#DFS_DATANODE_DATA_DIR_KEY} will 
   *          be set in the conf
   * @param operation the operation with which to start the DataNodes.  If null
   *          or StartupOption.FORMAT, then StartupOption.REGULAR will be used.
   * @param racks array of strings indicating the rack that each DataNode is on
   * @param simulatedCapacities array of capacities of the simulated data nodes
   *
   * @throws IllegalStateException if NameNode has been shutdown
   */
  public void startDataNodes(Configuration conf, int numDataNodes, 
                             boolean manageDfsDirs, StartupOption operation, 
                             String[] racks,
                             long[] simulatedCapacities) throws IOException {
    startDataNodes(conf, numDataNodes, manageDfsDirs, operation, racks, null,
                   simulatedCapacities, false);
    
  }

  /**
   * Finalize the namenode. Block pools corresponding to the namenode are
   * finalized on the datanode.
   */
  private void finalizeNamenode(NameNode nn, Configuration conf) throws Exception {
    if (nn == null) {
      throw new IllegalStateException("Attempting to finalize "
                                      + "Namenode but it is not running");
    }
    ToolRunner.run(new DFSAdmin(conf), new String[] {"-finalizeUpgrade"});
  }
  
  /**
   * Finalize cluster for the namenode at the given index 
   * @see MiniDFSCluster#finalizeCluster(Configuration)
   * @param nnIndex
   * @param conf
   * @throws Exception
   */
  public void finalizeCluster(int nnIndex, Configuration conf) throws Exception {
    finalizeNamenode(nameNodes[nnIndex].nameNode, nameNodes[nnIndex].conf);
  }

  /**
   * If the NameNode is running, attempt to finalize a previous upgrade.
   * When this method return, the NameNode should be finalized, but
   * DataNodes may not be since that occurs asynchronously.
   *
   * @throws IllegalStateException if the Namenode is not running.
   */
  public void finalizeCluster(Configuration conf) throws Exception {
    for (NameNodeInfo nnInfo : nameNodes) {
      if (nnInfo == null) {
        throw new IllegalStateException("Attempting to finalize "
            + "Namenode but it is not running");
      }
      finalizeNamenode(nnInfo.nameNode, nnInfo.conf);
    }
  }
  
  public int getNumNameNodes() {
    return nameNodes.length;
  }
  
  /**
   * Gets the started NameNode.  May be null.
   */
  public NameNode getNameNode() {
    checkSingleNameNode();
    return getNameNode(0);
  }
  
  /**
   * Get an instance of the NameNode's RPC handler.
   */
  public NamenodeProtocols getNameNodeRpc() {
    checkSingleNameNode();
    return getNameNodeRpc(0);
  }
  
  /**
   * Get an instance of the NameNode's RPC handler.
   */
  public NamenodeProtocols getNameNodeRpc(int nnIndex) {
    return getNameNode(nnIndex).getRpcServer();
  }
  
  /**
   * Gets the NameNode for the index.  May be null.
   */
  public NameNode getNameNode(int nnIndex) {
    return nameNodes[nnIndex].nameNode;
  }
  
  /**
   * Return the {@link FSNamesystem} object.
   * @return {@link FSNamesystem} object.
   */
  public FSNamesystem getNamesystem() {
    checkSingleNameNode();
    return NameNodeAdapter.getNamesystem(nameNodes[0].nameNode);
  }
  
  public FSNamesystem getNamesystem(int nnIndex) {
    return NameNodeAdapter.getNamesystem(nameNodes[nnIndex].nameNode);
  }

  /**
   * Gets a list of the started DataNodes.  May be empty.
   */
  public ArrayList<DataNode> getDataNodes() {
    ArrayList<DataNode> list = new ArrayList<DataNode>();
    for (int i = 0; i < dataNodes.size(); i++) {
      DataNode node = dataNodes.get(i).datanode;
      list.add(node);
    }
    return list;
  }
  
  /** @return the datanode having the ipc server listen port */
  public DataNode getDataNode(int ipcPort) {
    for(DataNode dn : getDataNodes()) {
      if (dn.ipcServer.getListenerAddress().getPort() == ipcPort) {
        return dn;
      }
    }
    return null;
  }

  /**
   * Gets the rpc port used by the NameNode, because the caller 
   * supplied port is not necessarily the actual port used.
   * Assumption: cluster has a single namenode
   */     
  public int getNameNodePort() {
    checkSingleNameNode();
    return getNameNodePort(0);
  }
    
  /**
   * Gets the rpc port used by the NameNode at the given index, because the
   * caller supplied port is not necessarily the actual port used.
   */     
  public int getNameNodePort(int nnIndex) {
    return nameNodes[nnIndex].nameNode.getNameNodeAddress().getPort();
  }

  /**
   * @return the service rpc port used by the NameNode at the given index.
   */     
  public int getNameNodeServicePort(int nnIndex) {
    return nameNodes[nnIndex].nameNode.getServiceRpcAddress().getPort();
  }
    
  /**
   * Shutdown all the nodes in the cluster.
   */
  public void shutdown() {
    LOG.info("Shutting down the Mini HDFS Cluster");
    shutdownDataNodes();
    for (NameNodeInfo nnInfo : nameNodes) {
      if (nnInfo == null) continue;
      NameNode nameNode = nnInfo.nameNode;
      if (nameNode != null) {
        nameNode.stop();
        nameNode.join();
        nameNode = null;
      }
    }
  }
  
  /**
   * Shutdown all DataNodes started by this class.  The NameNode
   * is left running so that new DataNodes may be started.
   */
  public void shutdownDataNodes() {
    for (int i = dataNodes.size()-1; i >= 0; i--) {
      LOG.info("Shutting down DataNode " + i);
      DataNode dn = dataNodes.remove(i).datanode;
      dn.shutdown();
      numDataNodes--;
    }
  }

  /**
   * Shutdown all the namenodes.
   */
  public synchronized void shutdownNameNodes() {
    for (int i = 0; i < nameNodes.length; i++) {
      shutdownNameNode(i);
    }
  }
  
  /**
   * Shutdown the namenode at a given index.
   */
  public synchronized void shutdownNameNode(int nnIndex) {
    NameNode nn = nameNodes[nnIndex].nameNode;
    if (nn != null) {
      LOG.info("Shutting down the namenode");
      nn.stop();
      nn.join();
      Configuration conf = nameNodes[nnIndex].conf;
      nameNodes[nnIndex] = new NameNodeInfo(null, null, null, conf);
    }
  }
  
  /**
   * Restart all namenodes.
   */
  public synchronized void restartNameNodes() throws IOException {
    for (int i = 0; i < nameNodes.length; i++) {
      restartNameNode(i);
    }
  }
  
  /**
   * Restart the namenode.
   */
  public synchronized void restartNameNode() throws IOException {
    checkSingleNameNode();
    restartNameNode(true);
  }
  
  /**
   * Restart the namenode. Optionally wait for the cluster to become active.
   */
  public synchronized void restartNameNode(boolean waitActive)
      throws IOException {
    checkSingleNameNode();
    restartNameNode(0, waitActive);
  }
  
  /**
   * Restart the namenode at a given index.
   */
  public synchronized void restartNameNode(int nnIndex) throws IOException {
    restartNameNode(nnIndex, true);
  }

  /**
   * Restart the namenode at a given index. Optionally wait for the cluster
   * to become active.
   */
  public synchronized void restartNameNode(int nnIndex, boolean waitActive)
      throws IOException {
    String nameserviceId = nameNodes[nnIndex].nameserviceId;
    String nnId = nameNodes[nnIndex].nnId;
    Configuration conf = nameNodes[nnIndex].conf;
    shutdownNameNode(nnIndex);
    NameNode nn = NameNode.createNameNode(new String[] {}, conf);
    nameNodes[nnIndex] = new NameNodeInfo(nn, nameserviceId, nnId, conf);
    if (waitActive) {
      waitClusterUp();
      LOG.info("Restarted the namenode");
      waitActive();
      LOG.info("Cluster is active");
    }
  }

  /**
   * Return the contents of the given block on the given datanode.
   *
   * @param block block to be corrupted
   * @throws IOException on error accessing the file for the given block
   */
  public int corruptBlockOnDataNodes(ExtendedBlock block) throws IOException{
    int blocksCorrupted = 0;
    File[] blockFiles = getAllBlockFiles(block);
    for (File f : blockFiles) {
      if (corruptBlock(f)) {
        blocksCorrupted++;
      }
    }
    return blocksCorrupted;
  }

  public String readBlockOnDataNode(int i, ExtendedBlock block)
      throws IOException {
    assert (i >= 0 && i < dataNodes.size()) : "Invalid datanode "+i;
    File blockFile = getBlockFile(i, block);
    if (blockFile != null && blockFile.exists()) {
      return DFSTestUtil.readFile(blockFile);
    }
    return null;
  }

  /**
   * Corrupt a block on a particular datanode.
   *
   * @param i index of the datanode
   * @param blk name of the block
   * @throws IOException on error accessing the given block or if
   * the contents of the block (on the same datanode) differ.
   * @return true if a replica was corrupted, false otherwise
   * Types: delete, write bad data, truncate
   */
  public static boolean corruptReplica(int i, ExtendedBlock blk)
      throws IOException {
    File blockFile = getBlockFile(i, blk);
    return corruptBlock(blockFile);
  }

  /*
   * Corrupt a block on a particular datanode
   */
  public static boolean corruptBlock(File blockFile) throws IOException {
    if (blockFile == null || !blockFile.exists()) {
      return false;
    }
    // Corrupt replica by writing random bytes into replica
    Random random = new Random();
    RandomAccessFile raFile = new RandomAccessFile(blockFile, "rw");
    FileChannel channel = raFile.getChannel();
    String badString = "BADBAD";
    int rand = random.nextInt((int)channel.size()/2);
    raFile.seek(rand);
    raFile.write(badString.getBytes());
    raFile.close();
    LOG.warn("Corrupting the block " + blockFile);
    return true;
  }

  /*
   * Shutdown a particular datanode
   */
  public synchronized DataNodeProperties stopDataNode(int i) {
    if (i < 0 || i >= dataNodes.size()) {
      return null;
    }
    DataNodeProperties dnprop = dataNodes.remove(i);
    DataNode dn = dnprop.datanode;
    LOG.info("MiniDFSCluster Stopping DataNode " +
                       dn.getDisplayName() +
                       " from a total of " + (dataNodes.size() + 1) + 
                       " datanodes.");
    dn.shutdown();
    numDataNodes--;
    return dnprop;
  }

  /*
   * Shutdown a datanode by name.
   */
  public synchronized DataNodeProperties stopDataNode(String dnName) {
    int i;
    for (i = 0; i < dataNodes.size(); i++) {
      DataNode dn = dataNodes.get(i).datanode;
      LOG.info("DN name=" + dnName + " found DN=" + dn +
          " with name=" + dn.getDisplayName());
      if (dnName.equals(dn.getDatanodeId().getXferAddr())) {
        break;
      }
    }
    return stopDataNode(i);
  }

  /**
   * Restart a datanode
   * @param dnprop datanode's property
   * @return true if restarting is successful
   * @throws IOException
   */
  public boolean restartDataNode(DataNodeProperties dnprop) throws IOException {
    return restartDataNode(dnprop, false);
  }

  /**
   * Restart a datanode, on the same port if requested
   * @param dnprop the datanode to restart
   * @param keepPort whether to use the same port 
   * @return true if restarting is successful
   * @throws IOException
   */
  public synchronized boolean restartDataNode(DataNodeProperties dnprop,
      boolean keepPort) throws IOException {
    Configuration conf = dnprop.conf;
    String[] args = dnprop.dnArgs;
    Configuration newconf = new HdfsConfiguration(conf); // save cloned config
    if (keepPort) {
      InetSocketAddress addr = dnprop.datanode.getXferAddress();
      conf.set(DFS_DATANODE_ADDRESS_KEY, 
          addr.getAddress().getHostAddress() + ":" + addr.getPort());
    }
    dataNodes.add(new DataNodeProperties(DataNode.createDataNode(args, conf),
        newconf, args));
    numDataNodes++;
    return true;
  }

  /*
   * Restart a particular datanode, use newly assigned port
   */
  public boolean restartDataNode(int i) throws IOException {
    return restartDataNode(i, false);
  }

  /*
   * Restart a particular datanode, on the same port if keepPort is true
   */
  public synchronized boolean restartDataNode(int i, boolean keepPort)
      throws IOException {
    DataNodeProperties dnprop = stopDataNode(i);
    if (dnprop == null) {
      return false;
    } else {
      return restartDataNode(dnprop, keepPort);
    }
  }

  /*
   * Restart all datanodes, on the same ports if keepPort is true
   */
  public synchronized boolean restartDataNodes(boolean keepPort)
      throws IOException {
    for (int i = dataNodes.size() - 1; i >= 0; i--) {
      if (!restartDataNode(i, keepPort))
        return false;
      LOG.info("Restarted DataNode " + i);
    }
    return true;
  }

  /*
   * Restart all datanodes, use newly assigned ports
   */
  public boolean restartDataNodes() throws IOException {
    return restartDataNodes(false);
  }
  
  /**
   * Returns true if the NameNode is running and is out of Safe Mode
   * or if waiting for safe mode is disabled.
   */
  public boolean isNameNodeUp(int nnIndex) {
    NameNode nameNode = nameNodes[nnIndex].nameNode;
    if (nameNode == null) {
      return false;
    }
    long[] sizes;
    sizes = NameNodeAdapter.getStats(nameNode.getNamesystem());
    boolean isUp = false;
    synchronized (this) {
      isUp = ((!nameNode.isInSafeMode() || !waitSafeMode) &&
          sizes[ClientProtocol.GET_STATS_CAPACITY_IDX] != 0);
    }
    return isUp;
  }

  /**
   * Returns true if all the NameNodes are running and is out of Safe Mode.
   */
  public boolean isClusterUp() {
    for (int index = 0; index < nameNodes.length; index++) {
      if (!isNameNodeUp(index)) {
        return false;
      }
    }
    return true;
  }
  
  /**
   * Returns true if there is at least one DataNode running.
   */
  public boolean isDataNodeUp() {
    if (dataNodes == null || dataNodes.size() == 0) {
      return false;
    }
    for (DataNodeProperties dn : dataNodes) {
      if (dn.datanode.isDatanodeUp()) {
        return true;
      }
    }
    return false;
  }
  
  /**
   * Get a client handle to the DFS cluster with a single namenode.
   */
  public DistributedFileSystem getFileSystem() throws IOException {
    checkSingleNameNode();
    return getFileSystem(0);
  }
  
  /**
   * Get a client handle to the DFS cluster for the namenode at given index.
   */
  public DistributedFileSystem getFileSystem(int nnIndex) throws IOException {
    return (DistributedFileSystem)FileSystem.get(getURI(nnIndex),
        nameNodes[nnIndex].conf);
  }

  /**
   * Get another FileSystem instance that is different from FileSystem.get(conf).
   * This simulating different threads working on different FileSystem instances.
   */
  public FileSystem getNewFileSystemInstance(int nnIndex) throws IOException {
    return FileSystem.newInstance(getURI(nnIndex), nameNodes[nnIndex].conf);
  }
  
  /**
   * @return a http URL
   */
  public String getHttpUri(int nnIndex) {
    return "http://"
        + nameNodes[nnIndex].conf
            .get(DFS_NAMENODE_HTTP_ADDRESS_KEY);
  }
  
  /**
   * @return a {@link HftpFileSystem} object.
   */
  public HftpFileSystem getHftpFileSystem(int nnIndex) throws IOException {
    String uri = "hftp://"
        + nameNodes[nnIndex].conf
            .get(DFS_NAMENODE_HTTP_ADDRESS_KEY);
    try {
      return (HftpFileSystem)FileSystem.get(new URI(uri), conf);
    } catch (URISyntaxException e) {
      throw new IOException(e);
    }
  }

  /**
   *  @return a {@link HftpFileSystem} object as specified user. 
   */
  public HftpFileSystem getHftpFileSystemAs(final String username,
      final Configuration conf, final int nnIndex, final String... groups)
      throws IOException, InterruptedException {
    final UserGroupInformation ugi = UserGroupInformation.createUserForTesting(
        username, groups);
    return ugi.doAs(new PrivilegedExceptionAction<HftpFileSystem>() {
      @Override
      public HftpFileSystem run() throws Exception {
        return getHftpFileSystem(nnIndex);
      }
    });
  }

  /**
   * Get the directories where the namenode stores its image.
   */
  public Collection<URI> getNameDirs(int nnIndex) {
    return FSNamesystem.getNamespaceDirs(nameNodes[nnIndex].conf);
  }

  /**
   * Get the directories where the namenode stores its edits.
   */
  public Collection<URI> getNameEditsDirs(int nnIndex) throws IOException {
    return FSNamesystem.getNamespaceEditsDirs(nameNodes[nnIndex].conf);
  }
  
  public void transitionToActive(int nnIndex) throws IOException,
      ServiceFailedException {
<<<<<<< HEAD
    HAServiceProtocolHelper.transitionToActive(getHaServiceClient(nnIndex),
        new StateChangeRequestInfo(RequestSource.REQUEST_BY_USER_FORCED));
=======
    getNameNode(nnIndex).getRpcServer().transitionToActive();
>>>>>>> 235502d6
  }
  
  public void transitionToStandby(int nnIndex) throws IOException,
      ServiceFailedException {
<<<<<<< HEAD
    HAServiceProtocolHelper.transitionToStandby(getHaServiceClient(nnIndex),
        new StateChangeRequestInfo(RequestSource.REQUEST_BY_USER_FORCED));
=======
    getNameNode(nnIndex).getRpcServer().transitionToStandby();
>>>>>>> 235502d6
  }
  
  
  public void triggerBlockReports()
      throws IOException {
    for (DataNode dn : getDataNodes()) {
      DataNodeTestUtils.triggerBlockReport(dn);
    }
  }


  public void triggerDeletionReports()
      throws IOException {
    for (DataNode dn : getDataNodes()) {
      DataNodeTestUtils.triggerDeletionReport(dn);
    }
  }

  public void triggerHeartbeats()
      throws IOException {
    for (DataNode dn : getDataNodes()) {
      DataNodeTestUtils.triggerHeartbeat(dn);
    }
  }


  /** Wait until the given namenode gets registration from all the datanodes */
  public void waitActive(int nnIndex) throws IOException {
    if (nameNodes.length == 0 || nameNodes[nnIndex] == null) {
      return;
    }
    InetSocketAddress addr = nameNodes[nnIndex].nameNode.getServiceRpcAddress();
    assert addr.getPort() != 0;
    DFSClient client = new DFSClient(addr, conf);

    // ensure all datanodes have registered and sent heartbeat to the namenode
    while (shouldWait(client.datanodeReport(DatanodeReportType.LIVE), addr)) {
      try {
        LOG.info("Waiting for cluster to become active");
        Thread.sleep(100);
      } catch (InterruptedException e) {
      }
    }

    client.close();
  }
  
  /**
   * Wait until the cluster is active and running.
   */
  public void waitActive() throws IOException {
    for (int index = 0; index < nameNodes.length; index++) {
      int failedCount = 0;
      while (true) {
        try {
          waitActive(index);
          break;
        } catch (IOException e) {
          failedCount++;
          // Cached RPC connection to namenode, if any, is expected to fail once
          if (failedCount > 1) {
            LOG.warn("Tried waitActive() " + failedCount
                + " time(s) and failed, giving up.  "
                + StringUtils.stringifyException(e));
            throw e;
          }
        }
      }
    }
  }
  
  private synchronized boolean shouldWait(DatanodeInfo[] dnInfo,
      InetSocketAddress addr) {
    // If a datanode failed to start, then do not wait
    for (DataNodeProperties dn : dataNodes) {
      // the datanode thread communicating with the namenode should be alive
      if (!dn.datanode.isConnectedToNN(addr)) {
        LOG.warn("BPOfferService in datanode " + dn.datanode
            + " failed to connect to namenode at " + addr);
        return false;
      }
    }
    
    // Wait for expected number of datanodes to start
    if (dnInfo.length != numDataNodes) {
      return true;
    }
    
    // if one of the data nodes is not fully started, continue to wait
    for (DataNodeProperties dn : dataNodes) {
      if (!dn.datanode.isDatanodeFullyStarted()) {
        return true;
      }
    }
    
    // make sure all datanodes have sent first heartbeat to namenode,
    // using (capacity == 0) as proxy.
    for (DatanodeInfo dn : dnInfo) {
      if (dn.getCapacity() == 0) {
        return true;
      }
    }
    
    // If datanode dataset is not initialized then wait
    for (DataNodeProperties dn : dataNodes) {
      if (DataNodeTestUtils.getFSDataset(dn.datanode) == null) {
        return true;
      }
    }
    return false;
  }

  public void formatDataNodeDirs() throws IOException {
    base_dir = new File(determineDfsBaseDir());
    data_dir = new File(base_dir, "data");
    if (data_dir.exists() && !FileUtil.fullyDelete(data_dir)) {
      throw new IOException("Cannot remove data directory: " + data_dir);
    }
  }
  
  /**
   * 
   * @param dataNodeIndex - data node whose block report is desired - the index is same as for getDataNodes()
   * @return the block report for the specified data node
   */
  public Iterable<Block> getBlockReport(String bpid, int dataNodeIndex) {
    if (dataNodeIndex < 0 || dataNodeIndex > dataNodes.size()) {
      throw new IndexOutOfBoundsException();
    }
    final DataNode dn = dataNodes.get(dataNodeIndex).datanode;
    return DataNodeTestUtils.getFSDataset(dn).getBlockReport(bpid);
  }
  
  
  /**
   * 
   * @return block reports from all data nodes
   *    BlockListAsLongs is indexed in the same order as the list of datanodes returned by getDataNodes()
   */
  public Iterable<Block>[] getAllBlockReports(String bpid) {
    int numDataNodes = dataNodes.size();
    Iterable<Block>[] result = new BlockListAsLongs[numDataNodes];
    for (int i = 0; i < numDataNodes; ++i) {
     result[i] = getBlockReport(bpid, i);
    }
    return result;
  }
  
  
  /**
   * This method is valid only if the data nodes have simulated data
   * @param dataNodeIndex - data node i which to inject - the index is same as for getDataNodes()
   * @param blocksToInject - the blocks
   * @throws IOException
   *              if not simulatedFSDataset
   *             if any of blocks already exist in the data node
   *   
   */
  public void injectBlocks(int dataNodeIndex, Iterable<Block> blocksToInject) throws IOException {
    if (dataNodeIndex < 0 || dataNodeIndex > dataNodes.size()) {
      throw new IndexOutOfBoundsException();
    }
    final DataNode dn = dataNodes.get(dataNodeIndex).datanode;
    final FsDatasetSpi<?> dataSet = DataNodeTestUtils.getFSDataset(dn);
    if (!(dataSet instanceof SimulatedFSDataset)) {
      throw new IOException("injectBlocks is valid only for SimilatedFSDataset");
    }
    String bpid = getNamesystem().getBlockPoolId();
    SimulatedFSDataset sdataset = (SimulatedFSDataset) dataSet;
    sdataset.injectBlocks(bpid, blocksToInject);
    dataNodes.get(dataNodeIndex).datanode.scheduleAllBlockReport(0);
  }

  /**
   * Multiple-NameNode version of {@link #injectBlocks(Iterable[])}.
   */
  public void injectBlocks(int nameNodeIndex, int dataNodeIndex,
      Iterable<Block> blocksToInject) throws IOException {
    if (dataNodeIndex < 0 || dataNodeIndex > dataNodes.size()) {
      throw new IndexOutOfBoundsException();
    }
    final DataNode dn = dataNodes.get(dataNodeIndex).datanode;
    final FsDatasetSpi<?> dataSet = DataNodeTestUtils.getFSDataset(dn);
    if (!(dataSet instanceof SimulatedFSDataset)) {
      throw new IOException("injectBlocks is valid only for SimilatedFSDataset");
    }
    String bpid = getNamesystem(nameNodeIndex).getBlockPoolId();
    SimulatedFSDataset sdataset = (SimulatedFSDataset) dataSet;
    sdataset.injectBlocks(bpid, blocksToInject);
    dataNodes.get(dataNodeIndex).datanode.scheduleAllBlockReport(0);
  }

  /**
   * This method is valid only if the data nodes have simulated data
   * @param blocksToInject - blocksToInject[] is indexed in the same order as the list 
   *             of datanodes returned by getDataNodes()
   * @throws IOException
   *             if not simulatedFSDataset
   *             if any of blocks already exist in the data nodes
   *             Note the rest of the blocks are not injected.
   */
  public void injectBlocks(Iterable<Block>[] blocksToInject)
      throws IOException {
    if (blocksToInject.length >  dataNodes.size()) {
      throw new IndexOutOfBoundsException();
    }
    for (int i = 0; i < blocksToInject.length; ++i) {
     injectBlocks(i, blocksToInject[i]);
    }
  }

  /**
   * Set the softLimit and hardLimit of client lease periods
   */
  public void setLeasePeriod(long soft, long hard) {
    NameNodeAdapter.setLeasePeriod(getNamesystem(), soft, hard);
  }
  
  public void setWaitSafeMode(boolean wait) {
    this.waitSafeMode = wait;
  }

  /**
   * Returns the current set of datanodes
   */
  DataNode[] listDataNodes() {
    DataNode[] list = new DataNode[dataNodes.size()];
    for (int i = 0; i < dataNodes.size(); i++) {
      list[i] = dataNodes.get(i).datanode;
    }
    return list;
  }

  /**
   * Access to the data directory used for Datanodes
   */
  public String getDataDirectory() {
    return data_dir.getAbsolutePath();
  }

  /**
   * Get the base directory for this MiniDFS instance.
   * <p/>
   * Within the MiniDFCluster class and any subclasses, this method should be
   * used instead of {@link #getBaseDirectory()} which doesn't support
   * configuration-specific base directories.
   * <p/>
   * First the Configuration property {@link #HDFS_MINIDFS_BASEDIR} is fetched.
   * If non-null, this is returned.
   * If this is null, then {@link #getBaseDirectory()} is called.
   * @return the base directory for this instance.
   */
  protected String determineDfsBaseDir() {
    String dfsdir = conf.get(HDFS_MINIDFS_BASEDIR, null);
    if (dfsdir == null) {
      dfsdir = getBaseDirectory();
    }
    return dfsdir;
  }

  /**
   * Get the base directory for any DFS cluster whose configuration does
   * not explicitly set it. This is done by retrieving the system property
   * {@link #PROP_TEST_BUILD_DATA} (defaulting to "build/test/data" ),
   * and returning that directory with a subdir of /dfs.
   * @return a directory for use as a miniDFS filesystem.
   */
  public static String getBaseDirectory() {
    return System.getProperty(PROP_TEST_BUILD_DATA, "build/test/data") + "/dfs/";
  }

  /**
   * Get a storage directory for a datanode in this specific instance of
   * a MiniCluster.
   *
   * @param dnIndex datanode index (starts from 0)
   * @param dirIndex directory index (0 or 1). Index 0 provides access to the
   *          first storage directory. Index 1 provides access to the second
   *          storage directory.
   * @return Storage directory
   */
  public File getInstanceStorageDir(int dnIndex, int dirIndex) {
    return new File(base_dir, getStorageDirPath(dnIndex, dirIndex));
  }

  /**
   * Get a storage directory for a datanode. There are two storage directories
   * per datanode:
   * <ol>
   * <li><base directory>/data/data<2*dnIndex + 1></li>
   * <li><base directory>/data/data<2*dnIndex + 2></li>
   * </ol>
   * 
   * @param dnIndex datanode index (starts from 0)
   * @param dirIndex directory index (0 or 1). Index 0 provides access to the
   *          first storage directory. Index 1 provides access to the second
   *          storage directory.
   * @return Storage directory
   */
  public static File getStorageDir(int dnIndex, int dirIndex) {
    return new File(getBaseDirectory(), getStorageDirPath(dnIndex, dirIndex));
  }

  /**
   * Calculate the DN instance-specific path for appending to the base dir
   * to determine the location of the storage of a DN instance in the mini cluster
   * @param dnIndex datanode index
   * @param dirIndex directory index (0 or 1).
   * @return
   */
  private static String getStorageDirPath(int dnIndex, int dirIndex) {
    return "data/data" + (2 * dnIndex + 1 + dirIndex);
  }

  /**
   * Get current directory corresponding to the datanode as defined in
   * (@link Storage#STORAGE_DIR_CURRENT}
   * @param storageDir the storage directory of a datanode.
   * @return the datanode current directory
   */
  public static String getDNCurrentDir(File storageDir) {
    return storageDir + "/" + Storage.STORAGE_DIR_CURRENT + "/";
  }
  
  /**
   * Get directory corresponding to block pool directory in the datanode
   * @param storageDir the storage directory of a datanode.
   * @return the block pool directory
   */
  public static String getBPDir(File storageDir, String bpid) {
    return getDNCurrentDir(storageDir) + bpid + "/";
  }
  /**
   * Get directory relative to block pool directory in the datanode
   * @param storageDir
   * @return current directory
   */
  public static String getBPDir(File storageDir, String bpid, String dirName) {
    return getBPDir(storageDir, bpid) + dirName + "/";
  }
  
  /**
   * Get finalized directory for a block pool
   * @param storageDir storage directory
   * @param bpid Block pool Id
   * @return finalized directory for a block pool
   */
  public static File getRbwDir(File storageDir, String bpid) {
    return new File(getBPDir(storageDir, bpid, Storage.STORAGE_DIR_CURRENT)
        + DataStorage.STORAGE_DIR_RBW );
  }
  
  /**
   * Get finalized directory for a block pool
   * @param storageDir storage directory
   * @param bpid Block pool Id
   * @return finalized directory for a block pool
   */
  public static File getFinalizedDir(File storageDir, String bpid) {
    return new File(getBPDir(storageDir, bpid, Storage.STORAGE_DIR_CURRENT)
        + DataStorage.STORAGE_DIR_FINALIZED );
  }
  
  /**
   * Get file correpsonding to a block
   * @param storageDir storage directory
   * @param blk block to be corrupted
   * @return file corresponding to the block
   */
  public static File getBlockFile(File storageDir, ExtendedBlock blk) {
    return new File(getFinalizedDir(storageDir, blk.getBlockPoolId()), 
        blk.getBlockName());
  }

  /**
   * Shut down a cluster if it is not null
   * @param cluster cluster reference or null
   */
  public static void shutdownCluster(MiniDFSCluster cluster) {
    if (cluster != null) {
      cluster.shutdown();
    }
  }
  
  /**
   * Get all files related to a block from all the datanodes
   * @param block block for which corresponding files are needed
   */
  public File[] getAllBlockFiles(ExtendedBlock block) {
    if (dataNodes.size() == 0) return new File[0];
    ArrayList<File> list = new ArrayList<File>();
    for (int i=0; i < dataNodes.size(); i++) {
      File blockFile = getBlockFile(i, block);
      if (blockFile != null) {
        list.add(blockFile);
      }
    }
    return list.toArray(new File[list.size()]);
  }
  
  /**
   * Get files related to a block for a given datanode
   * @param dnIndex Index of the datanode to get block files for
   * @param block block for which corresponding files are needed
   */
  public static File getBlockFile(int dnIndex, ExtendedBlock block) {
    // Check for block file in the two storage directories of the datanode
    for (int i = 0; i <=1 ; i++) {
      File storageDir = MiniDFSCluster.getStorageDir(dnIndex, i);
      File blockFile = getBlockFile(storageDir, block);
      if (blockFile.exists()) {
        return blockFile;
      }
    }
    return null;
  }
  
  /**
   * Throw an exception if the MiniDFSCluster is not started with a single
   * namenode
   */
  private void checkSingleNameNode() {
    if (nameNodes.length != 1) {
      throw new IllegalArgumentException("Namenode index is needed");
    }
  }

  /**
   * Add a namenode to a federated cluster and start it. Configuration of
   * datanodes in the cluster is refreshed to register with the new namenode.
   * 
   * @return newly started namenode
   */
  public NameNode addNameNode(Configuration conf, int namenodePort)
      throws IOException {
    if(!federation)
      throw new IOException("cannot add namenode to non-federated cluster");

    int nnIndex = nameNodes.length;
    int numNameNodes = nameNodes.length + 1;
    NameNodeInfo[] newlist = new NameNodeInfo[numNameNodes];
    System.arraycopy(nameNodes, 0, newlist, 0, nameNodes.length);
    nameNodes = newlist;
    String nameserviceId = NAMESERVICE_ID_PREFIX + (nnIndex + 1);
    
    String nameserviceIds = conf.get(DFS_FEDERATION_NAMESERVICES);
    nameserviceIds += "," + nameserviceId;
    conf.set(DFS_FEDERATION_NAMESERVICES, nameserviceIds);
  
    String nnId = null;
    initNameNodeAddress(conf, nameserviceId,
        new NNConf(nnId).setIpcPort(namenodePort));
    initNameNodeConf(conf, nameserviceId, nnId, true, nnIndex);
    createNameNode(nnIndex, conf, numDataNodes, true, null, null,
        nameserviceId, nnId);

    // Refresh datanodes with the newly started namenode
    for (DataNodeProperties dn : dataNodes) {
      DataNode datanode = dn.datanode;
      datanode.refreshNamenodes(conf);
    }

    // Wait for new namenode to get registrations from all the datanodes
    waitActive(nnIndex);
    return nameNodes[nnIndex].nameNode;
  }
  
  private int getFreeSocketPort() {
    int port = 0;
    try {
      ServerSocket s = new ServerSocket(0);
      port = s.getLocalPort();
      s.close();
      return port;
    } catch (IOException e) {
      // Could not get a free port. Return default port 0.
    }
    return port;
  }
  
  private void setupDatanodeAddress(Configuration conf, boolean setupHostsFile,
                           boolean checkDataNodeAddrConfig) throws IOException {
    if (setupHostsFile) {
      String hostsFile = conf.get(DFS_HOSTS, "").trim();
      if (hostsFile.length() == 0) {
        throw new IOException("Parameter dfs.hosts is not setup in conf");
      }
      // Setup datanode in the include file, if it is defined in the conf
      String address = "127.0.0.1:" + getFreeSocketPort();
      if (checkDataNodeAddrConfig) {
        conf.setIfUnset(DFS_DATANODE_ADDRESS_KEY, address);
      } else {
        conf.set(DFS_DATANODE_ADDRESS_KEY, address);
      }
      addToFile(hostsFile, address);
      LOG.info("Adding datanode " + address + " to hosts file " + hostsFile);
    } else {
      if (checkDataNodeAddrConfig) {
        conf.setIfUnset(DFS_DATANODE_ADDRESS_KEY, "127.0.0.1:0");
        conf.setIfUnset(DFS_DATANODE_HTTP_ADDRESS_KEY, "127.0.0.1:0");
        conf.setIfUnset(DFS_DATANODE_IPC_ADDRESS_KEY, "127.0.0.1:0");
      } else {
        conf.set(DFS_DATANODE_ADDRESS_KEY, "127.0.0.1:0");
        conf.set(DFS_DATANODE_HTTP_ADDRESS_KEY, "127.0.0.1:0");
        conf.set(DFS_DATANODE_IPC_ADDRESS_KEY, "127.0.0.1:0");
      }
    }
  }
  
  private void addToFile(String p, String address) throws IOException {
    File f = new File(p);
    f.createNewFile();
    PrintWriter writer = new PrintWriter(new FileWriter(f, true));
    try {
      writer.println(address);
    } finally {
      writer.close();
    }
  }
}<|MERGE_RESOLUTION|>--- conflicted
+++ resolved
@@ -1662,22 +1662,14 @@
   
   public void transitionToActive(int nnIndex) throws IOException,
       ServiceFailedException {
-<<<<<<< HEAD
-    HAServiceProtocolHelper.transitionToActive(getHaServiceClient(nnIndex),
+    getNameNode(nnIndex).getRpcServer().transitionToActive(
         new StateChangeRequestInfo(RequestSource.REQUEST_BY_USER_FORCED));
-=======
-    getNameNode(nnIndex).getRpcServer().transitionToActive();
->>>>>>> 235502d6
   }
   
   public void transitionToStandby(int nnIndex) throws IOException,
       ServiceFailedException {
-<<<<<<< HEAD
-    HAServiceProtocolHelper.transitionToStandby(getHaServiceClient(nnIndex),
+    getNameNode(nnIndex).getRpcServer().transitionToStandby(
         new StateChangeRequestInfo(RequestSource.REQUEST_BY_USER_FORCED));
-=======
-    getNameNode(nnIndex).getRpcServer().transitionToStandby();
->>>>>>> 235502d6
   }
   
   
