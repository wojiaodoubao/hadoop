/**
 * Licensed to the Apache Software Foundation (ASF) under one
 * or more contributor license agreements.  See the NOTICE file
 * distributed with this work for additional information
 * regarding copyright ownership.  The ASF licenses this file
 * to you under the Apache License, Version 2.0 (the
 * "License"); you may not use this file except in compliance
 * with the License.  You may obtain a copy of the License at
 *
 *     http://www.apache.org/licenses/LICENSE-2.0
 *
 * Unless required by applicable law or agreed to in writing, software
 * distributed under the License is distributed on an "AS IS" BASIS,
 * WITHOUT WARRANTIES OR CONDITIONS OF ANY KIND, either express or implied.
 * See the License for the specific language governing permissions and
 * limitations under the License.
 */
package org.apache.hadoop.hdfs;

import java.io.FileNotFoundException;
import java.io.IOException;
import java.io.InterruptedIOException;
import java.nio.channels.ClosedChannelException;
import java.util.EnumSet;
import java.util.concurrent.atomic.AtomicReference;

import org.apache.hadoop.HadoopIllegalArgumentException;
import org.apache.hadoop.classification.InterfaceAudience;
import org.apache.hadoop.crypto.CryptoProtocolVersion;
import org.apache.hadoop.fs.CanSetDropBehind;
import org.apache.hadoop.fs.CreateFlag;
import org.apache.hadoop.fs.FSOutputSummer;
import org.apache.hadoop.fs.FileAlreadyExistsException;
import org.apache.hadoop.fs.FileEncryptionInfo;
import org.apache.hadoop.fs.FileSystem;
import org.apache.hadoop.fs.ParentNotDirectoryException;
import org.apache.hadoop.fs.Syncable;
import org.apache.hadoop.fs.permission.FsPermission;
import org.apache.hadoop.hdfs.client.HdfsClientConfigKeys;
import org.apache.hadoop.hdfs.client.HdfsDataOutputStream;
import org.apache.hadoop.hdfs.client.HdfsDataOutputStream.SyncFlag;
import org.apache.hadoop.hdfs.client.impl.DfsClientConf;
import org.apache.hadoop.hdfs.protocol.DSQuotaExceededException;
import org.apache.hadoop.hdfs.protocol.DatanodeInfo;
import org.apache.hadoop.hdfs.protocol.ExtendedBlock;
import org.apache.hadoop.hdfs.protocol.HdfsFileStatus;
import org.apache.hadoop.hdfs.protocol.LocatedBlock;
import org.apache.hadoop.hdfs.protocol.NSQuotaExceededException;
import org.apache.hadoop.hdfs.protocol.QuotaByStorageTypeExceededException;
import org.apache.hadoop.hdfs.protocol.SnapshotAccessControlException;
import org.apache.hadoop.hdfs.protocol.UnresolvedPathException;
import org.apache.hadoop.hdfs.protocol.datatransfer.PacketHeader;
import org.apache.hadoop.hdfs.security.token.block.BlockTokenIdentifier;
import org.apache.hadoop.hdfs.server.datanode.CachingStrategy;
import org.apache.hadoop.hdfs.server.namenode.NotReplicatedYetException;
import org.apache.hadoop.hdfs.server.namenode.RetryStartFileException;
import org.apache.hadoop.hdfs.server.namenode.SafeModeException;
import org.apache.hadoop.hdfs.util.ByteArrayManager;
import org.apache.hadoop.io.EnumSetWritable;
import org.apache.hadoop.ipc.RemoteException;
import org.apache.hadoop.security.AccessControlException;
import org.apache.hadoop.security.token.Token;
import org.apache.hadoop.util.DataChecksum;
import org.apache.hadoop.util.DataChecksum.Type;
import org.apache.hadoop.util.Progressable;
import org.apache.hadoop.util.Time;
import org.apache.htrace.core.TraceScope;
import org.slf4j.Logger;
import org.slf4j.LoggerFactory;

import com.google.common.annotations.VisibleForTesting;
import com.google.common.base.Preconditions;


/****************************************************************
 * DFSOutputStream creates files from a stream of bytes.
 *
 * The client application writes data that is cached internally by
 * this stream. Data is broken up into packets, each packet is
 * typically 64K in size. A packet comprises of chunks. Each chunk
 * is typically 512 bytes and has an associated checksum with it.
 *
 * When a client application fills up the currentPacket, it is
 * enqueued into the dataQueue of DataStreamer. DataStreamer is a
 * thread that picks up packets from the dataQueue and sends it to
 * the first datanode in the pipeline.
 *
 ****************************************************************/
@InterfaceAudience.Private
public class DFSOutputStream extends FSOutputSummer
    implements Syncable, CanSetDropBehind {
  static final Logger LOG = LoggerFactory.getLogger(DFSOutputStream.class);
  /**
   * Number of times to retry creating a file when there are transient 
   * errors (typically related to encryption zones and KeyProvider operations).
   */
  @VisibleForTesting
  static final int CREATE_RETRY_COUNT = 10;
  @VisibleForTesting
  static CryptoProtocolVersion[] SUPPORTED_CRYPTO_VERSIONS =
      CryptoProtocolVersion.supported();

  protected final DFSClient dfsClient;
  protected final ByteArrayManager byteArrayManager;
  // closed is accessed by different threads under different locks.
  protected volatile boolean closed = false;

  protected final String src;
  protected final long fileId;
  protected final long blockSize;
  protected final int bytesPerChecksum;

  protected DFSPacket currentPacket = null;
  protected DataStreamer streamer;
  protected int packetSize = 0; // write packet size, not including the header.
  protected int chunksPerPacket = 0;
  protected long lastFlushOffset = 0; // offset when flush was invoked
  private long initialFileSize = 0; // at time of file open
  private final short blockReplication; // replication factor of file
  protected boolean shouldSyncBlock = false; // force blocks to disk upon close
  protected final AtomicReference<CachingStrategy> cachingStrategy;
  private FileEncryptionInfo fileEncryptionInfo;

  /** Use {@link ByteArrayManager} to create buffer for non-heartbeat packets.*/
  protected DFSPacket createPacket(int packetSize, int chunksPerPkt, long offsetInBlock,
      long seqno, boolean lastPacketInBlock) throws InterruptedIOException {
    final byte[] buf;
    final int bufferSize = PacketHeader.PKT_MAX_HEADER_LEN + packetSize;

    try {
      buf = byteArrayManager.newByteArray(bufferSize);
    } catch (InterruptedException ie) {
      final InterruptedIOException iioe = new InterruptedIOException(
          "seqno=" + seqno);
      iioe.initCause(ie);
      throw iioe;
    }

    return new DFSPacket(buf, chunksPerPkt, offsetInBlock, seqno,
        getChecksumSize(), lastPacketInBlock);
  }

  @Override
  protected void checkClosed() throws IOException {
    if (isClosed()) {
      getStreamer().getLastException().throwException4Close();
    }
  }

  //
  // returns the list of targets, if any, that is being currently used.
  //
  @VisibleForTesting
  public synchronized DatanodeInfo[] getPipeline() {
    if (getStreamer().streamerClosed()) {
      return null;
    }
    DatanodeInfo[] currentNodes = getStreamer().getNodes();
    if (currentNodes == null) {
      return null;
    }
    DatanodeInfo[] value = new DatanodeInfo[currentNodes.length];
    for (int i = 0; i < currentNodes.length; i++) {
      value[i] = currentNodes[i];
    }
    return value;
  }

  /**
   * @return the object for computing checksum.
   *         The type is NULL if checksum is not computed.
   */
  private static DataChecksum getChecksum4Compute(DataChecksum checksum,
      HdfsFileStatus stat) {
    if (DataStreamer.isLazyPersist(stat) && stat.getReplication() == 1) {
      // do not compute checksum for writing to single replica to memory
      return DataChecksum.newDataChecksum(Type.NULL,
          checksum.getBytesPerChecksum());
    }
    return checksum;
  }

  private DFSOutputStream(DFSClient dfsClient, String src, Progressable progress,
      HdfsFileStatus stat, DataChecksum checksum) throws IOException {
    super(getChecksum4Compute(checksum, stat));
    this.dfsClient = dfsClient;
    this.src = src;
    this.fileId = stat.getFileId();
    this.blockSize = stat.getBlockSize();
    this.blockReplication = stat.getReplication();
    this.fileEncryptionInfo = stat.getFileEncryptionInfo();
    this.cachingStrategy = new AtomicReference<CachingStrategy>(
        dfsClient.getDefaultWriteCachingStrategy());
    if (progress != null) {
      DFSClient.LOG.debug("Set non-null progress callback on DFSOutputStream "
          +"{}", src);
    }

    this.bytesPerChecksum = checksum.getBytesPerChecksum();
    if (bytesPerChecksum <= 0) {
      throw new HadoopIllegalArgumentException(
          "Invalid value: bytesPerChecksum = " + bytesPerChecksum + " <= 0");
    }
    if (blockSize % bytesPerChecksum != 0) {
      throw new HadoopIllegalArgumentException("Invalid values: "
          + HdfsClientConfigKeys.DFS_BYTES_PER_CHECKSUM_KEY + " (=" + bytesPerChecksum
          + ") must divide block size (=" + blockSize + ").");
    }
    this.byteArrayManager = dfsClient.getClientContext().getByteArrayManager();
  }

  /** Construct a new output stream for creating a file. */
  protected DFSOutputStream(DFSClient dfsClient, String src, HdfsFileStatus stat,
      EnumSet<CreateFlag> flag, Progressable progress,
      DataChecksum checksum, String[] favoredNodes, boolean createStreamer)
      throws IOException {
    this(dfsClient, src, progress, stat, checksum);
    this.shouldSyncBlock = flag.contains(CreateFlag.SYNC_BLOCK);

    computePacketChunkSize(dfsClient.getConf().getWritePacketSize(), bytesPerChecksum);

    if (createStreamer) {
      streamer = new DataStreamer(stat, null, dfsClient, src, progress,
          checksum, cachingStrategy, byteArrayManager, favoredNodes);
    }
  }

  static DFSOutputStream newStreamForCreate(DFSClient dfsClient, String src,
      FsPermission masked, EnumSet<CreateFlag> flag, boolean createParent,
      short replication, long blockSize, Progressable progress, int buffersize,
      DataChecksum checksum, String[] favoredNodes) throws IOException {
    TraceScope scope =
        dfsClient.newPathTraceScope("newStreamForCreate", src);
    try {
      HdfsFileStatus stat = null;

      // Retry the create if we get a RetryStartFileException up to a maximum
      // number of times
      boolean shouldRetry = true;
      int retryCount = CREATE_RETRY_COUNT;
      while (shouldRetry) {
        shouldRetry = false;
        try {
          stat = dfsClient.namenode.create(src, masked, dfsClient.clientName,
              new EnumSetWritable<CreateFlag>(flag), createParent, replication,
              blockSize, SUPPORTED_CRYPTO_VERSIONS);
          break;
        } catch (RemoteException re) {
          IOException e = re.unwrapRemoteException(
              AccessControlException.class,
              DSQuotaExceededException.class,
              QuotaByStorageTypeExceededException.class,
              FileAlreadyExistsException.class,
              FileNotFoundException.class,
              ParentNotDirectoryException.class,
              NSQuotaExceededException.class,
              RetryStartFileException.class,
              SafeModeException.class,
              UnresolvedPathException.class,
              SnapshotAccessControlException.class,
              UnknownCryptoProtocolVersionException.class);
          if (e instanceof RetryStartFileException) {
            if (retryCount > 0) {
              shouldRetry = true;
              retryCount--;
            } else {
              throw new IOException("Too many retries because of encryption" +
                  " zone operations", e);
            }
          } else {
            throw e;
          }
        }
      }
      Preconditions.checkNotNull(stat, "HdfsFileStatus should not be null!");
      final DFSOutputStream out;
      if(stat.getErasureCodingPolicy() != null) {
        out = new DFSStripedOutputStream(dfsClient, src, stat,
            flag, progress, checksum, favoredNodes);
      } else {
        out = new DFSOutputStream(dfsClient, src, stat,
            flag, progress, checksum, favoredNodes, true);
      }
      out.start();
      return out;
    } finally {
      scope.close();
    }
  }

  /** Construct a new output stream for append. */
  private DFSOutputStream(DFSClient dfsClient, String src,
      EnumSet<CreateFlag> flags, Progressable progress, LocatedBlock lastBlock,
      HdfsFileStatus stat, DataChecksum checksum, String[] favoredNodes)
      throws IOException {
    this(dfsClient, src, progress, stat, checksum);
    initialFileSize = stat.getLen(); // length of file when opened
    this.shouldSyncBlock = flags.contains(CreateFlag.SYNC_BLOCK);

    boolean toNewBlock = flags.contains(CreateFlag.NEW_BLOCK);

    this.fileEncryptionInfo = stat.getFileEncryptionInfo();

    // The last partial block of the file has to be filled.
    if (!toNewBlock && lastBlock != null) {
      // indicate that we are appending to an existing block
      streamer = new DataStreamer(lastBlock, stat, dfsClient, src, progress, checksum,
          cachingStrategy, byteArrayManager);
      getStreamer().setBytesCurBlock(lastBlock.getBlockSize());
      adjustPacketChunkSize(stat);
      getStreamer().setPipelineInConstruction(lastBlock);
    } else {
      computePacketChunkSize(dfsClient.getConf().getWritePacketSize(),
          bytesPerChecksum);
      streamer = new DataStreamer(stat, lastBlock != null ? lastBlock.getBlock() : null,
          dfsClient, src, progress, checksum, cachingStrategy, byteArrayManager,
          favoredNodes);
    }
  }

  private void adjustPacketChunkSize(HdfsFileStatus stat) throws IOException{

    long usedInLastBlock = stat.getLen() % blockSize;
    int freeInLastBlock = (int)(blockSize - usedInLastBlock);

    // calculate the amount of free space in the pre-existing
    // last crc chunk
    int usedInCksum = (int)(stat.getLen() % bytesPerChecksum);
    int freeInCksum = bytesPerChecksum - usedInCksum;

    // if there is space in the last block, then we have to
    // append to that block
    if (freeInLastBlock == blockSize) {
      throw new IOException("The last block for file " +
          src + " is full.");
    }

    if (usedInCksum > 0 && freeInCksum > 0) {
      // if there is space in the last partial chunk, then
      // setup in such a way that the next packet will have only
      // one chunk that fills up the partial chunk.
      //
      computePacketChunkSize(0, freeInCksum);
      setChecksumBufSize(freeInCksum);
      getStreamer().setAppendChunk(true);
    } else {
      // if the remaining space in the block is smaller than
      // that expected size of of a packet, then create
      // smaller size packet.
      //
      computePacketChunkSize(
          Math.min(dfsClient.getConf().getWritePacketSize(), freeInLastBlock),
          bytesPerChecksum);
    }
  }

  static DFSOutputStream newStreamForAppend(DFSClient dfsClient, String src,
      EnumSet<CreateFlag> flags, int bufferSize, Progressable progress,
      LocatedBlock lastBlock, HdfsFileStatus stat, DataChecksum checksum,
      String[] favoredNodes) throws IOException {
    TraceScope scope =
        dfsClient.newPathTraceScope("newStreamForAppend", src);
    if(stat.getErasureCodingPolicy() != null) {
      throw new IOException("Not support appending to a striping layout file yet.");
    }
    try {
      final DFSOutputStream out = new DFSOutputStream(dfsClient, src, flags,
          progress, lastBlock, stat, checksum, favoredNodes);
      out.start();
      return out;
    } finally {
      scope.close();
    }
  }

  protected void computePacketChunkSize(int psize, int csize) {
    final int bodySize = psize - PacketHeader.PKT_MAX_HEADER_LEN;
    final int chunkSize = csize + getChecksumSize();
    chunksPerPacket = Math.max(bodySize/chunkSize, 1);
    packetSize = chunkSize*chunksPerPacket;
    DFSClient.LOG.debug("computePacketChunkSize: src={}, chunkSize={}, "
            + "chunksPerPacket={}, packetSize={}",
        src, chunkSize, chunksPerPacket, packetSize);
  }

  protected TraceScope createWriteTraceScope() {
    return dfsClient.newPathTraceScope("DFSOutputStream#write", src);
  }

  // @see FSOutputSummer#writeChunk()
  @Override
  protected synchronized void writeChunk(byte[] b, int offset, int len,
      byte[] checksum, int ckoff, int cklen) throws IOException {
    dfsClient.checkOpen();
    checkClosed();

    if (len > bytesPerChecksum) {
      throw new IOException("writeChunk() buffer size is " + len +
                            " is larger than supported  bytesPerChecksum " +
                            bytesPerChecksum);
    }
    if (cklen != 0 && cklen != getChecksumSize()) {
      throw new IOException("writeChunk() checksum size is supposed to be " +
                            getChecksumSize() + " but found to be " + cklen);
    }

    if (currentPacket == null) {
      currentPacket = createPacket(packetSize, chunksPerPacket, getStreamer()
          .getBytesCurBlock(), getStreamer().getAndIncCurrentSeqno(), false);
<<<<<<< HEAD
      if (LOG.isDebugEnabled()) {
        LOG.debug("WriteChunk allocating new packet seqno=" +
            currentPacket.getSeqno() +
            ", src=" + src +
            ", packetSize=" + packetSize +
            ", chunksPerPacket=" + chunksPerPacket +
            ", bytesCurBlock=" + getStreamer().getBytesCurBlock() + ", " + this);
      }
=======
      DFSClient.LOG.debug("DFSClient writeChunk allocating new packet seqno={},"
              + " src={}, packetSize={}, chunksPerPacket={}, bytesCurBlock={}",
          currentPacket.getSeqno(), src, packetSize, chunksPerPacket,
          getStreamer().getBytesCurBlock());
>>>>>>> 854d25b0
    }

    currentPacket.writeChecksum(checksum, ckoff, cklen);
    currentPacket.writeData(b, offset, len);
    currentPacket.incNumChunks();
    getStreamer().incBytesCurBlock(len);

    // If packet is full, enqueue it for transmission
    if (currentPacket.getNumChunks() == currentPacket.getMaxChunks() ||
        getStreamer().getBytesCurBlock() == blockSize) {
      enqueueCurrentPacketFull();
    }
  }

  void enqueueCurrentPacket() throws IOException {
    getStreamer().waitAndQueuePacket(currentPacket);
    currentPacket = null;
  }

  void enqueueCurrentPacketFull() throws IOException {
    LOG.debug("enqueue full {}, src={}, bytesCurBlock={}, blockSize={},"
            + " appendChunk={}, {}", currentPacket, src, getStreamer()
            .getBytesCurBlock(), blockSize, getStreamer().getAppendChunk(),
        getStreamer());
    enqueueCurrentPacket();
    adjustChunkBoundary();
    endBlock();
  }

  /** create an empty packet to mark the end of the block. */
  void setCurrentPacketToEmpty() throws InterruptedIOException {
    currentPacket = createPacket(0, 0, getStreamer().getBytesCurBlock(),
        getStreamer().getAndIncCurrentSeqno(), true);
    currentPacket.setSyncBlock(shouldSyncBlock);
  }

  /**
   * If the reopened file did not end at chunk boundary and the above
   * write filled up its partial chunk. Tell the summer to generate full
   * crc chunks from now on.
   */
  protected void adjustChunkBoundary() {
    if (getStreamer().getAppendChunk() &&
        getStreamer().getBytesCurBlock() % bytesPerChecksum == 0) {
      getStreamer().setAppendChunk(false);
      resetChecksumBufSize();
    }

    if (!getStreamer().getAppendChunk()) {
      int psize = Math.min((int)(blockSize- getStreamer().getBytesCurBlock()),
          dfsClient.getConf().getWritePacketSize());
      computePacketChunkSize(psize, bytesPerChecksum);
    }
  }

  /**
   * if encountering a block boundary, send an empty packet to
   * indicate the end of block and reset bytesCurBlock.
   *
   * @throws IOException
   */
  void endBlock() throws IOException {
    if (getStreamer().getBytesCurBlock() == blockSize) {
      setCurrentPacketToEmpty();
      enqueueCurrentPacket();
      getStreamer().setBytesCurBlock(0);
      lastFlushOffset = 0;
    }
  }

  /**
   * Flushes out to all replicas of the block. The data is in the buffers
   * of the DNs but not necessarily in the DN's OS buffers.
   *
   * It is a synchronous operation. When it returns,
   * it guarantees that flushed data become visible to new readers. 
   * It is not guaranteed that data has been flushed to 
   * persistent store on the datanode. 
   * Block allocations are persisted on namenode.
   */
  @Override
  public void hflush() throws IOException {
    TraceScope scope =
        dfsClient.newPathTraceScope("hflush", src);
    try {
      flushOrSync(false, EnumSet.noneOf(SyncFlag.class));
    } finally {
      scope.close();
    }
  }

  @Override
  public void hsync() throws IOException {
    TraceScope scope =
        dfsClient.newPathTraceScope("hsync", src);
    try {
      flushOrSync(true, EnumSet.noneOf(SyncFlag.class));
    } finally {
      scope.close();
    }
  }

  /**
   * The expected semantics is all data have flushed out to all replicas 
   * and all replicas have done posix fsync equivalent - ie the OS has 
   * flushed it to the disk device (but the disk may have it in its cache).
   *
   * Note that only the current block is flushed to the disk device.
   * To guarantee durable sync across block boundaries the stream should
   * be created with {@link CreateFlag#SYNC_BLOCK}.
   *
   * @param syncFlags
   *          Indicate the semantic of the sync. Currently used to specify
   *          whether or not to update the block length in NameNode.
   */
  public void hsync(EnumSet<SyncFlag> syncFlags) throws IOException {
    TraceScope scope =
        dfsClient.newPathTraceScope("hsync", src);
    try {
      flushOrSync(true, syncFlags);
    } finally {
      scope.close();
    }
  }

  /**
   * Flush/Sync buffered data to DataNodes.
   *
   * @param isSync
   *          Whether or not to require all replicas to flush data to the disk
   *          device
   * @param syncFlags
   *          Indicate extra detailed semantic of the flush/sync. Currently
   *          mainly used to specify whether or not to update the file length in
   *          the NameNode
   * @throws IOException
   */
  private void flushOrSync(boolean isSync, EnumSet<SyncFlag> syncFlags)
      throws IOException {
    dfsClient.checkOpen();
    checkClosed();
    try {
      long toWaitFor;
      long lastBlockLength = -1L;
      boolean updateLength = syncFlags.contains(SyncFlag.UPDATE_LENGTH);
      boolean endBlock = syncFlags.contains(SyncFlag.END_BLOCK);
      synchronized (this) {
        // flush checksum buffer, but keep checksum buffer intact if we do not
        // need to end the current block
        int numKept = flushBuffer(!endBlock, true);
        // bytesCurBlock potentially incremented if there was buffered data

        DFSClient.LOG.debug("DFSClient flush():  bytesCurBlock={}, "
                + "lastFlushOffset={}, createNewBlock={}",
            getStreamer().getBytesCurBlock(), lastFlushOffset, endBlock);
        // Flush only if we haven't already flushed till this offset.
        if (lastFlushOffset != getStreamer().getBytesCurBlock()) {
          assert getStreamer().getBytesCurBlock() > lastFlushOffset;
          // record the valid offset of this flush
          lastFlushOffset = getStreamer().getBytesCurBlock();
          if (isSync && currentPacket == null && !endBlock) {
            // Nothing to send right now,
            // but sync was requested.
            // Send an empty packet if we do not end the block right now
            currentPacket = createPacket(packetSize, chunksPerPacket,
                getStreamer().getBytesCurBlock(), getStreamer()
                    .getAndIncCurrentSeqno(), false);
          }
        } else {
          if (isSync && getStreamer().getBytesCurBlock() > 0 && !endBlock) {
            // Nothing to send right now,
            // and the block was partially written,
            // and sync was requested.
            // So send an empty sync packet if we do not end the block right
            // now
            currentPacket = createPacket(packetSize, chunksPerPacket,
                getStreamer().getBytesCurBlock(), getStreamer()
                    .getAndIncCurrentSeqno(), false);
          } else if (currentPacket != null) {
            // just discard the current packet since it is already been sent.
            currentPacket.releaseBuffer(byteArrayManager);
            currentPacket = null;
          }
        }
        if (currentPacket != null) {
          currentPacket.setSyncBlock(isSync);
          enqueueCurrentPacket();
        }
        if (endBlock && getStreamer().getBytesCurBlock() > 0) {
          // Need to end the current block, thus send an empty packet to
          // indicate this is the end of the block and reset bytesCurBlock
          currentPacket = createPacket(0, 0, getStreamer().getBytesCurBlock(),
              getStreamer().getAndIncCurrentSeqno(), true);
          currentPacket.setSyncBlock(shouldSyncBlock || isSync);
          enqueueCurrentPacket();
          getStreamer().setBytesCurBlock(0);
          lastFlushOffset = 0;
        } else {
          // Restore state of stream. Record the last flush offset
          // of the last full chunk that was flushed.
          getStreamer().setBytesCurBlock(
              getStreamer().getBytesCurBlock() - numKept);
        }

        toWaitFor = getStreamer().getLastQueuedSeqno();
      } // end synchronized

      getStreamer().waitForAckedSeqno(toWaitFor);

      // update the block length first time irrespective of flag
      if (updateLength || getStreamer().getPersistBlocks().get()) {
        synchronized (this) {
          if (!getStreamer().streamerClosed()
              && getStreamer().getBlock() != null) {
            lastBlockLength = getStreamer().getBlock().getNumBytes();
          }
        }
      }
      // If 1) any new blocks were allocated since the last flush, or 2) to
      // update length in NN is required, then persist block locations on
      // namenode.
      if (getStreamer().getPersistBlocks().getAndSet(false) || updateLength) {
        try {
          dfsClient.namenode.fsync(src, fileId, dfsClient.clientName,
              lastBlockLength);
        } catch (IOException ioe) {
          DFSClient.LOG.warn("Unable to persist blocks in hflush for " + src, ioe);
          // If we got an error here, it might be because some other thread called
          // close before our hflush completed. In that case, we should throw an
          // exception that the stream is closed.
          checkClosed();
          // If we aren't closed but failed to sync, we should expose that to the
          // caller.
          throw ioe;
        }
      }

      synchronized(this) {
        if (!getStreamer().streamerClosed()) {
          getStreamer().setHflush();
        }
      }
    } catch (InterruptedIOException interrupt) {
      // This kind of error doesn't mean that the stream itself is broken - just the
      // flushing thread got interrupted. So, we shouldn't close down the writer,
      // but instead just propagate the error
      throw interrupt;
    } catch (IOException e) {
      DFSClient.LOG.warn("Error while syncing", e);
      synchronized (this) {
        if (!isClosed()) {
          getStreamer().getLastException().set(e);
          closeThreads(true);
        }
      }
      throw e;
    }
  }

  /**
   * @deprecated use {@link HdfsDataOutputStream#getCurrentBlockReplication()}.
   */
  @Deprecated
  public synchronized int getNumCurrentReplicas() throws IOException {
    return getCurrentBlockReplication();
  }

  /**
   * Note that this is not a public API;
   * use {@link HdfsDataOutputStream#getCurrentBlockReplication()} instead.
   *
   * @return the number of valid replicas of the current block
   */
  public synchronized int getCurrentBlockReplication() throws IOException {
    dfsClient.checkOpen();
    checkClosed();
    if (getStreamer().streamerClosed()) {
      return blockReplication; // no pipeline, return repl factor of file
    }
    DatanodeInfo[] currentNodes = getStreamer().getNodes();
    if (currentNodes == null) {
      return blockReplication; // no pipeline, return repl factor of file
    }
    return currentNodes.length;
  }

  /**
   * Waits till all existing data is flushed and confirmations 
   * received from datanodes. 
   */
  protected void flushInternal() throws IOException {
    long toWaitFor;
    synchronized (this) {
      dfsClient.checkOpen();
      checkClosed();
      //
      // If there is data in the current buffer, send it across
      //
      getStreamer().queuePacket(currentPacket);
      currentPacket = null;
      toWaitFor = getStreamer().getLastQueuedSeqno();
    }

    getStreamer().waitForAckedSeqno(toWaitFor);
  }

  protected synchronized void start() {
    getStreamer().start();
  }

  /**
   * Aborts this output stream and releases any system 
   * resources associated with this stream.
   */
  synchronized void abort() throws IOException {
    if (isClosed()) {
      return;
    }
    getStreamer().getLastException().set(new IOException("Lease timeout of "
        + (dfsClient.getConf().getHdfsTimeout()/1000) + " seconds expired."));
    closeThreads(true);
    dfsClient.endFileLease(fileId);
  }

  boolean isClosed() {
    return closed || getStreamer().streamerClosed();
  }

  void setClosed() {
    closed = true;
    getStreamer().release();
  }

  // shutdown datastreamer and responseprocessor threads.
  // interrupt datastreamer if force is true
  protected void closeThreads(boolean force) throws IOException {
    try {
      getStreamer().close(force);
      getStreamer().join();
      getStreamer().closeSocket();
    } catch (InterruptedException e) {
      throw new IOException("Failed to shutdown streamer");
    } finally {
      getStreamer().setSocketToNull();
      setClosed();
    }
  }

  /**
   * Closes this output stream and releases any system 
   * resources associated with this stream.
   */
  @Override
  public synchronized void close() throws IOException {
    TraceScope scope =
        dfsClient.newPathTraceScope("DFSOutputStream#close", src);
    try {
      closeImpl();
    } finally {
      scope.close();
    }
  }

  protected synchronized void closeImpl() throws IOException {
    if (isClosed()) {
      getStreamer().getLastException().check(true);
      return;
    }

    try {
      flushBuffer();       // flush from all upper layers

      if (currentPacket != null) {
        enqueueCurrentPacket();
      }

      if (getStreamer().getBytesCurBlock() != 0) {
        setCurrentPacketToEmpty();
      }

      flushInternal();             // flush all data to Datanodes
      // get last block before destroying the streamer
      ExtendedBlock lastBlock = getStreamer().getBlock();
      closeThreads(false);
      TraceScope scope = dfsClient.getTracer().newScope("completeFile");
      try {
        completeFile(lastBlock);
      } finally {
        scope.close();
      }
      dfsClient.endFileLease(fileId);
    } catch (ClosedChannelException e) {
    } finally {
      setClosed();
    }
  }

  // should be called holding (this) lock since setTestFilename() may 
  // be called during unit tests
  protected void completeFile(ExtendedBlock last) throws IOException {
    long localstart = Time.monotonicNow();
    final DfsClientConf conf = dfsClient.getConf();
    long sleeptime = conf.getBlockWriteLocateFollowingInitialDelayMs();
    boolean fileComplete = false;
    int retries = conf.getNumBlockWriteLocateFollowingRetry();
    while (!fileComplete) {
      fileComplete =
          dfsClient.namenode.complete(src, dfsClient.clientName, last, fileId);
      if (!fileComplete) {
        final int hdfsTimeout = conf.getHdfsTimeout();
        if (!dfsClient.clientRunning
            || (hdfsTimeout > 0
                && localstart + hdfsTimeout < Time.monotonicNow())) {
            String msg = "Unable to close file because dfsclient " +
                          " was unable to contact the HDFS servers." +
                          " clientRunning " + dfsClient.clientRunning +
                          " hdfsTimeout " + hdfsTimeout;
            DFSClient.LOG.info(msg);
            throw new IOException(msg);
        }
        try {
          if (retries == 0) {
            throw new IOException("Unable to close file because the last block"
                + " does not have enough number of replicas.");
          }
          retries--;
          Thread.sleep(sleeptime);
          sleeptime *= 2;
          if (Time.monotonicNow() - localstart > 5000) {
            DFSClient.LOG.info("Could not complete " + src + " retrying...");
          }
        } catch (InterruptedException ie) {
          DFSClient.LOG.warn("Caught exception ", ie);
        }
      }
    }
  }

  @VisibleForTesting
  public void setArtificialSlowdown(long period) {
    getStreamer().setArtificialSlowdown(period);
  }

  @VisibleForTesting
  public synchronized void setChunksPerPacket(int value) {
    chunksPerPacket = Math.min(chunksPerPacket, value);
    packetSize = (bytesPerChecksum + getChecksumSize()) * chunksPerPacket;
  }

  /**
   * Returns the size of a file as it was when this stream was opened
   */
  public long getInitialLen() {
    return initialFileSize;
  }

  /**
   * @return the FileEncryptionInfo for this stream, or null if not encrypted.
   */
  public FileEncryptionInfo getFileEncryptionInfo() {
    return fileEncryptionInfo;
  }

  /**
   * Returns the access token currently used by streamer, for testing only
   */
  synchronized Token<BlockTokenIdentifier> getBlockToken() {
    return getStreamer().getBlockToken();
  }

  @Override
  public void setDropBehind(Boolean dropBehind) throws IOException {
    CachingStrategy prevStrategy, nextStrategy;
    // CachingStrategy is immutable.  So build a new CachingStrategy with the
    // modifications we want, and compare-and-swap it in.
    do {
      prevStrategy = this.cachingStrategy.get();
      nextStrategy = new CachingStrategy.Builder(prevStrategy).
          setDropBehind(dropBehind).build();
    } while (!this.cachingStrategy.compareAndSet(prevStrategy, nextStrategy));
  }

  @VisibleForTesting
  ExtendedBlock getBlock() {
    return getStreamer().getBlock();
  }

  @VisibleForTesting
  public long getFileId() {
    return fileId;
  }

  /**
   * Return the source of stream.
   */
  String getSrc() {
    return src;
  }

  /**
   * Returns the data streamer object.
   */
  protected DataStreamer getStreamer() {
    return streamer;
  }

  @Override
  public String toString() {
    return getClass().getSimpleName() + ":" + streamer;
  }

  static LocatedBlock addBlock(DatanodeInfo[] excludedNodes, DFSClient dfsClient,
      String src, ExtendedBlock prevBlock, long fileId, String[] favoredNodes)
      throws IOException {
    final DfsClientConf conf = dfsClient.getConf();
    int retries = conf.getNumBlockWriteLocateFollowingRetry();
    long sleeptime = conf.getBlockWriteLocateFollowingInitialDelayMs();
    long localstart = Time.monotonicNow();
    while (true) {
      try {
        return dfsClient.namenode.addBlock(src, dfsClient.clientName, prevBlock,
            excludedNodes, fileId, favoredNodes);
      } catch (RemoteException e) {
        IOException ue = e.unwrapRemoteException(FileNotFoundException.class,
            AccessControlException.class,
            NSQuotaExceededException.class,
            DSQuotaExceededException.class,
            QuotaByStorageTypeExceededException.class,
            UnresolvedPathException.class);
        if (ue != e) {
          throw ue; // no need to retry these exceptions
        }
        if (NotReplicatedYetException.class.getName().equals(e.getClassName())) {
          if (retries == 0) {
            throw e;
          } else {
            --retries;
            LOG.info("Exception while adding a block", e);
            long elapsed = Time.monotonicNow() - localstart;
            if (elapsed > 5000) {
              LOG.info("Waiting for replication for " + (elapsed / 1000)
                  + " seconds");
            }
            try {
              LOG.warn("NotReplicatedYetException sleeping " + src
                  + " retries left " + retries);
              Thread.sleep(sleeptime);
              sleeptime *= 2;
            } catch (InterruptedException ie) {
              LOG.warn("Caught exception", ie);
            }
          }
        } else {
          throw e;
        }
      }
    }
  }
}<|MERGE_RESOLUTION|>--- conflicted
+++ resolved
@@ -407,21 +407,10 @@
     if (currentPacket == null) {
       currentPacket = createPacket(packetSize, chunksPerPacket, getStreamer()
           .getBytesCurBlock(), getStreamer().getAndIncCurrentSeqno(), false);
-<<<<<<< HEAD
-      if (LOG.isDebugEnabled()) {
-        LOG.debug("WriteChunk allocating new packet seqno=" +
-            currentPacket.getSeqno() +
-            ", src=" + src +
-            ", packetSize=" + packetSize +
-            ", chunksPerPacket=" + chunksPerPacket +
-            ", bytesCurBlock=" + getStreamer().getBytesCurBlock() + ", " + this);
-      }
-=======
-      DFSClient.LOG.debug("DFSClient writeChunk allocating new packet seqno={},"
+      DFSClient.LOG.debug("WriteChunk allocating new packet seqno={},"
               + " src={}, packetSize={}, chunksPerPacket={}, bytesCurBlock={}",
           currentPacket.getSeqno(), src, packetSize, chunksPerPacket,
-          getStreamer().getBytesCurBlock());
->>>>>>> 854d25b0
+          getStreamer().getBytesCurBlock() + ", " + this);
     }
 
     currentPacket.writeChecksum(checksum, ckoff, cklen);
